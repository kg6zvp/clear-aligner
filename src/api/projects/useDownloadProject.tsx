import React, { useCallback, useContext, useRef, useState } from 'react';
import { WordOrPartDTO } from '../../common/data/project/wordsOrParts';
import { Project } from '../../state/projects/tableManager';
import { mapProjectDtoToProject, ProjectDTO, ProjectLocation } from '../../common/data/project/project';
import { AppContext } from '../../App';
import { DateTime } from 'luxon';
import { getAvailableCorporaContainers } from '../../workbench/query';
import { Button, CircularProgress, Dialog, Grid, Typography } from '@mui/material';
import { useDeleteProject } from './useDeleteProject';
import useCancelTask, { CancelToken } from '../useCancelTask';
import { mapServerAlignmentLinkToLinkEntity, ServerAlignmentLinkDTO } from '../../common/data/serverAlignmentLinkDTO';
import {
  ClearAlignerApi,
  getApiOptionsWithAuth,
  OverrideCaApiEndpoint,
  TokenDownloadChunkSize
} from '../../server/amplifySetup';
import { get } from 'aws-amplify/api';
<<<<<<< HEAD
import { AlignmentSide } from '../../common/data/project/corpus';
=======
import { ApiUtils } from '../utils';
>>>>>>> 236d6626

enum ProjectDownloadProgress {
  IDLE,
  RETRIEVING_PROJECT,
  RETRIEVING_TOKENS,
  FORMATTING_RESPONSE,
  UPDATING,
  REFRESHING_CONTAINERS,
  SUCCESS,
  FAILED,
  CANCELED
}

export interface SyncState {
  downloadProject: (projectId: string) => Promise<unknown>;
  progress: ProjectDownloadProgress;
  dialog: any;
}

/**
 * hook to download a specified project from the server.
 */
export const useDownloadProject = (): SyncState => {
  const { projectState, setProjects, ...appCtx } = useContext(AppContext);
  const { deleteProject } = useDeleteProject();
  const { cancel, reset, cancelToken } = useCancelTask();
  const [progress, setProgress] = useState<ProjectDownloadProgress>(ProjectDownloadProgress.IDLE);
  const [projectId, setProjectId] = useState<string>();
  const abortController = useRef<AbortController | undefined>();

  const cleanupRequest = useCallback(async () => {
    abortController.current = undefined;
    reset();
    if (projectId) {
      const projectMap = await projectState.projectTable?.getProjects(true);
      const savedProject = Array.from(projectMap?.values?.() ?? []).find(p => p.id === projectId);
      if (savedProject) {
        await deleteProject(projectId);
        savedProject.lastSyncTime = 0;
        savedProject.updatedAt = DateTime.now().toMillis();
        savedProject.location = ProjectLocation.REMOTE;
        projectState.projectTable?.save(savedProject, false);
      }
      setProjectId(undefined);
    }
  }, [projectState, deleteProject, projectId, reset]);

  const downloadProject = async (projectId: string, cancelToken: CancelToken) => {
    setProjectId(projectId);
    try {
      if (cancelToken.canceled) return;
      setProgress(ProjectDownloadProgress.RETRIEVING_PROJECT);

      const projectResponse = await ApiUtils.generateRequest({
        requestPath: `/api/projects/${projectId}`,
        requestType: ApiUtils.RequestType.GET,
        signal: abortController.current?.signal
      });
      const projectData = projectResponse.response as ProjectDTO;

      if (cancelToken.canceled) return;
      setProgress(ProjectDownloadProgress.RETRIEVING_TOKENS);

      let resultTokens: WordOrPartDTO[] = [];
      const requestPath = `/api/projects/${projectId}/tokens`;
      if (OverrideCaApiEndpoint) {
        const responsePromise = (await fetch(`${OverrideCaApiEndpoint}${requestPath}`, {
          signal: abortController.current?.signal,
          method: 'GET',
          headers: {
            accept: 'application/json'
          }
        }))?.json?.();
        const tokens = (await responsePromise)?.tokens ?? [];
        resultTokens = tokens;
      } else {
        let pageCtr = 0;
        while (true) {
          const requestOperation = get({
            apiName: ClearAlignerApi,
            path: requestPath,
            options: {
              queryParams: {
                page: String(pageCtr),
                limit: String(TokenDownloadChunkSize)
              },
              ...getApiOptionsWithAuth()
            }
          });
          const responsePromise = (await requestOperation.response).body.json();
          if (cancelToken.canceled) {
            break;
          }
          const responseTokens = (((await responsePromise) as any) ?? []);
          if ((responseTokens?.length ?? 0) === 0) {
            break;
          }
          resultTokens = responseTokens;
          if (responseTokens.length < TokenDownloadChunkSize) {
            break;
          }
          pageCtr++;
        }
      }
      if (projectResponse.success) {
        if (cancelToken.canceled) return;
        setProgress(ProjectDownloadProgress.FORMATTING_RESPONSE);
        resultTokens.filter((t: WordOrPartDTO) => t.side === AlignmentSide.TARGET).forEach((t: WordOrPartDTO) => {
          projectData.corpora = (projectData.corpora || []).map(c => c.id === t.corpusId ? {
            ...c,
            words: [...(c.words || []).filter(w => w.id !== t.id), t]
          } : c);
        });
        const currentTime = DateTime.now().toMillis();
        projectData.updatedAt = currentTime;
        projectData.lastSyncTime = currentTime;
        if (cancelToken.canceled) return;
        const project: Project | undefined = projectData ? mapProjectDtoToProject(projectData, ProjectLocation.SYNCED) : undefined;
        if (!project) {
          setProgress(ProjectDownloadProgress.FAILED);
          return;
        }
        if (cancelToken.canceled) return;
        setProgress(ProjectDownloadProgress.UPDATING);
        Array.from((await projectState.projectTable?.getProjects(true))?.values?.() ?? [])
          .map(p => p.id).includes(project.id)
          ? await projectState.projectTable?.update?.(project, true)
          : await projectState.projectTable?.save?.(project, true);

        const alignmentResponse = await ApiUtils.generateRequest({
          requestPath: `/api/projects/${project.id}/alignment_links`,
          requestType: ApiUtils.RequestType.GET,
          signal: abortController.current?.signal
        });

        const linksBody: {
          links: ServerAlignmentLinkDTO[]
        } | undefined = alignmentResponse.response;
        const prevSourceName = projectState.linksTable.getSourceName();
        projectState.linksTable.setSourceName(project.id);
        await projectState.linksTable.save((linksBody?.links ?? []).map(mapServerAlignmentLinkToLinkEntity), false, true);
        projectState.linksTable.setSourceName(prevSourceName);
        if (cancelToken.canceled) return;
        setProgress(ProjectDownloadProgress.REFRESHING_CONTAINERS);
        const localProjects = await projectState.projectTable?.getProjects?.(true);
        setProjects(p => Array.from(localProjects?.values?.() ?? p));
        appCtx.setContainers((await getAvailableCorporaContainers({ projectState, setProjects, ...appCtx })));
      }
      if (cancelToken.canceled) return;
      setProgress(ProjectDownloadProgress.SUCCESS);
      return projectData;
    } catch (x) {
      console.error("Unable to download project: ", x);
      cleanupRequest().catch(console.error);
      setProgress(ProjectDownloadProgress.FAILED);
      setTimeout(() => {
        setProgress(ProjectDownloadProgress.IDLE);
      }, 5000);
    }
  };

  const onCancel = React.useCallback(async () => {
    setProgress(ProjectDownloadProgress.CANCELED);
    cancel();
    abortController.current?.abort?.();
    await cleanupRequest();
  }, [cleanupRequest, cancel]);

  const dialog = React.useMemo(() => {
    let dialogMessage = 'Loading...';
    switch (progress) {
      case ProjectDownloadProgress.RETRIEVING_PROJECT:
        dialogMessage = 'Retrieving project from server...';
        break;
      case ProjectDownloadProgress.RETRIEVING_TOKENS:
        dialogMessage = 'Retrieving tokens from server...';
        break;
      case ProjectDownloadProgress.FORMATTING_RESPONSE:
        dialogMessage = 'Preparing to update the local database...';
        break;
      case ProjectDownloadProgress.UPDATING:
        dialogMessage = 'Updating the local database...';
        break;
      case ProjectDownloadProgress.REFRESHING_CONTAINERS:
        dialogMessage = 'Refreshing corpora...';
        break;
    }

    return (
      <Dialog
        scroll="paper"
        open={![
          ProjectDownloadProgress.IDLE,
          ProjectDownloadProgress.SUCCESS,
          ProjectDownloadProgress.FAILED,
          ProjectDownloadProgress.CANCELED
        ].includes(progress)}
      >
        <Grid container alignItems="center" justifyContent="space-between"
              sx={{ minWidth: 500, height: 'fit-content', p: 2 }}>
          <CircularProgress sx={{ mr: 2, height: 10, width: 'auto' }} />
          <Typography variant="subtitle1">
            {dialogMessage}
          </Typography>
          <Button variant="text" sx={{ textTransform: 'none', ml: 2 }} onClick={onCancel}>Cancel</Button>
        </Grid>
      </Dialog>
    );
  }, [progress, onCancel]);

  return {
    downloadProject: (projectId) => downloadProject(projectId, cancelToken),
    progress,
    dialog
  };
};<|MERGE_RESOLUTION|>--- conflicted
+++ resolved
@@ -16,11 +16,8 @@
   TokenDownloadChunkSize
 } from '../../server/amplifySetup';
 import { get } from 'aws-amplify/api';
-<<<<<<< HEAD
 import { AlignmentSide } from '../../common/data/project/corpus';
-=======
 import { ApiUtils } from '../utils';
->>>>>>> 236d6626
 
 enum ProjectDownloadProgress {
   IDLE,
@@ -218,6 +215,7 @@
           ProjectDownloadProgress.FAILED,
           ProjectDownloadProgress.CANCELED
         ].includes(progress)}
+        onClose={onCancel}
       >
         <Grid container alignItems="center" justifyContent="space-between"
               sx={{ minWidth: 500, height: 'fit-content', p: 2 }}>
