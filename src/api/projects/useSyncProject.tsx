--- conflicted
+++ resolved
@@ -7,6 +7,7 @@
 import { getCorpusFromDatabase } from '../../workbench/query';
 import { Button, CircularProgress, Dialog, Grid, Typography } from '@mui/material';
 import { useDeleteProject } from './useDeleteProject';
+import { AlignmentSide } from '../../structs';
 import { usePublishProject } from './usePublishProject';
 import { DateTime } from 'luxon';
 import { useProjectsFromServer } from './useProjectsFromServer';
@@ -101,27 +102,14 @@
           break;
         }
         case SyncProgress.SYNCING_PROJECT: {
-<<<<<<< HEAD
-          if (project.location === ProjectLocation.SYNCED) {
-            setProgress(SyncProgress.SYNCING_CORPORA);
-            break;
-          }
-          const res = await fetch(`${SERVER_URL ? SERVER_URL : 'http://localhost:8080'}/api/projects`, {
-=======
           const res = await ApiUtils.generateRequest({
             requestPath: '/api/projects',
             requestType: ApiUtils.RequestType.POST,
->>>>>>> 236d6626
             signal: abortController.current?.signal,
             payload: mapProjectEntityToProjectDTO(project)
           });
-<<<<<<< HEAD
-          if(res.ok) {
+          if(res.success) {
             setProgress(SyncProgress.SYNCING_CORPORA);
-=======
-          if(res.success) {
-            setProgress(SyncProgress.SYNCING_TOKENS);
->>>>>>> 236d6626
           } else {
             if((res.response?.message ?? "").includes("duplicate key")) {
               setUniqueNameError(true);
