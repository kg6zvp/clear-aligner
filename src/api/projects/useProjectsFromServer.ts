import { mapProjectDtoToProject, ProjectDTO, ProjectLocation, ProjectState } from '../../common/data/project/project';
import { useCallback, useContext, useEffect, useState } from 'react';
import { AppContext } from '../../App';
import { Progress } from '../ApiModels';
import { Project } from '../../state/projects/tableManager';
import { DateTime } from 'luxon';
import { ApiUtils } from '../utils';
import RequestType = ApiUtils.RequestType;

/**
 * Interface used to define the properties of the useProjectsFromServer hook.
 */
export interface UseProjectsFromServerProps {
  syncProjectsKey?: string;
  enabled?: boolean;
}

/**
 * Custom hook used to query remote projects and optionally persist those in the local database.
 * When refetch is called with persist = true, remote projects are queried and added to the project table. Remote corpora
 * are added in a new project database to populate additional project information.
 *
 * @param syncProjectsKey Used to requery project information when updated in the component that invokes this hook.
 * @param enabled Prevents automatically requerying remote projects when set to false.
 */
export const useProjectsFromServer = ({ syncProjectsKey, enabled = true }: UseProjectsFromServerProps): {
  refetch: (args?: { persist: boolean; currentProjects: any }) => Promise<ProjectDTO[] | undefined>,
  progress: Progress
} => {
  const { projectState, setProjects } = useContext(AppContext);
  const [progress, setProgress] = useState<Progress>(Progress.IDLE);

  const getProjects = useCallback(async ({ persist, currentProjects } = { persist: false, currentProjects: [] }) => {
    try {
      setProgress(Progress.IN_PROGRESS);

      const projectsResponse = await ApiUtils.generateRequest({
        requestPath: "/api/projects",
        requestType: RequestType.GET
      });
      const projectDtos = (projectsResponse.response ?? []) as ProjectDTO[];

      const projects = (
        Array.isArray(projectDtos)
          ? projectDtos
            .filter(p => p.state === ProjectState.PUBLISHED)
            .map(p => mapProjectDtoToProject(p, ProjectLocation.REMOTE))
          : []
      ).filter(p => p?.targetCorpora?.corpora) as Project[];

      // Save in local database if persist is specified.
      if (persist) {
        const localProjects = await projectState.projectTable?.getProjects?.(true) ?? new Map();
        for (const project of projects.filter(p => p?.targetCorpora?.corpora?.length)) {
          project.sourceCorpora = undefined;

          const localProject: Project = localProjects.get(project.id);
          const syncTime = DateTime.now().toMillis();
          // Update valid projects stored locally that are local or synced.
          if (localProject?.targetCorpora?.corpora?.[0]) {
<<<<<<< HEAD
=======
            // Update last updated time if project is not in an updated state.
            if((localProject.lastSyncTime ?? 0) === (localProject.updatedAt ?? 0)) {
              project.updatedAt = syncTime;
            }
>>>>>>> 052cf0fd
            if(localProject.location !== ProjectLocation.REMOTE) {
              project.lastSyncTime = syncTime;
              project.location = ProjectLocation.SYNCED;
            }
            await projectState.projectTable?.update?.(project, false);
          } else {
            await projectState.projectTable?.save?.(project, false);
          }
        }
        const removedProjects: Project[] = Array.from(localProjects.values()).filter((lp: Project) =>
          !projects.some(p => lp.id === p.id) && lp.targetCorpora?.corpora?.reduce((a, b) => a && b)
        );
        for (const removedProject of removedProjects) {
          removedProject.location = ProjectLocation.LOCAL;
          removedProject.lastSyncTime = 0;
          removedProject.updatedAt = DateTime.now().toMillis();
          await projectState.projectTable?.update?.(removedProject, false);
        }
      }
      const updatedProjects = await projectState.projectTable?.getProjects?.(true) ?? new Map();
      setProjects(p => Array.from(updatedProjects.values() ?? p));
      setProgress(Progress.SUCCESS);
      return projectDtos;
    } catch (x) {
      console.error(x);
      setProgress(Progress.FAILED);
    } finally {
      setTimeout(() => setProgress(Progress.IDLE), 5000);
    }
  }, [projectState, setProjects]);

  useEffect(() => {
    enabled && void getProjects();
  }, [getProjects, syncProjectsKey, enabled]);

  return { refetch: getProjects, progress };
};<|MERGE_RESOLUTION|>--- conflicted
+++ resolved
@@ -58,13 +58,6 @@
           const syncTime = DateTime.now().toMillis();
           // Update valid projects stored locally that are local or synced.
           if (localProject?.targetCorpora?.corpora?.[0]) {
-<<<<<<< HEAD
-=======
-            // Update last updated time if project is not in an updated state.
-            if((localProject.lastSyncTime ?? 0) === (localProject.updatedAt ?? 0)) {
-              project.updatedAt = syncTime;
-            }
->>>>>>> 052cf0fd
             if(localProject.location !== ProjectLocation.REMOTE) {
               project.lastSyncTime = syncTime;
               project.location = ProjectLocation.SYNCED;
