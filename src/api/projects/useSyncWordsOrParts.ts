import { useCallback, useRef, useState } from 'react';
import { mapWordOrPartToWordOrPartDTO } from '../../common/data/project/wordsOrParts';
import { Project } from 'state/projects/tableManager';
import { Progress } from 'api/ApiModels';
import { ApiUtils } from '../utils';
import { AlignmentSide } from '../../common/data/project/corpus';
import { Corpus } from '../../structs';
import { ProjectLocation } from '../../common/data/project/project';

export interface SyncState {
  sync: (project: Project, side?: AlignmentSide) => Promise<unknown>;
  progress: Progress;
}

/**
 * hook to sync tokens for a specified project from the server.
 */
export const useSyncWordsOrParts = (): SyncState => {

  const [progress, setProgress] = useState<Progress>(Progress.IDLE);
  const abortController = useRef<AbortController | undefined>();

  const cleanupRequest = useCallback(() => {
    abortController.current = undefined;
  }, []);

  const syncWordsOrParts = async (project: Project) => {
    try {
      setProgress(Progress.IN_PROGRESS);
      const tokensToUpload = [
        ...(project.sourceCorpora?.corpora ?? []),
        ...(project.targetCorpora?.corpora ?? [])
<<<<<<< HEAD
      ].filter((corpus: Corpus) => project.location === ProjectLocation.LOCAL || !!corpus.updatedSinceSync);
      /*
       * remove tokens in corpora requiring sync
       */
      if (project.location !== ProjectLocation.LOCAL) {
        for (const corpusToUpdate of corporaToUpdate) {
          await ApiUtils.generateRequest({
            requestPath: `/api/projects/${project.id}/tokens/${corpusToUpdate.id}/tokens`,
            requestType: ApiUtils.RequestType.DELETE,
            signal: abortController.current?.signal
          });
        }
      }

      const tokensToUpload = corporaToUpdate
=======
      ].filter((corpus: Corpus) => !!corpus.updatedSinceSync)
>>>>>>> a3275b9a
        .flatMap(c => c.words)
        .map(mapWordOrPartToWordOrPartDTO);

      const tokenResponse = await ApiUtils.generateRequest({
        requestPath: `/api/projects/${project.id}/tokens`,
        requestType: ApiUtils.RequestType.POST,
        signal: abortController.current?.signal,
        payload: tokensToUpload
      });
      setProgress(tokenResponse.success ? Progress.SUCCESS : Progress.FAILED);
      return tokenResponse;
    } catch (x) {
      console.error(x);
      cleanupRequest();
      setProgress(Progress.FAILED);
      setTimeout(() => {
        setProgress(Progress.IDLE);
      }, 5000);
    }
  };
  return {
    sync: syncWordsOrParts,
    progress
  };
};<|MERGE_RESOLUTION|>--- conflicted
+++ resolved
@@ -30,25 +30,7 @@
       const tokensToUpload = [
         ...(project.sourceCorpora?.corpora ?? []),
         ...(project.targetCorpora?.corpora ?? [])
-<<<<<<< HEAD
-      ].filter((corpus: Corpus) => project.location === ProjectLocation.LOCAL || !!corpus.updatedSinceSync);
-      /*
-       * remove tokens in corpora requiring sync
-       */
-      if (project.location !== ProjectLocation.LOCAL) {
-        for (const corpusToUpdate of corporaToUpdate) {
-          await ApiUtils.generateRequest({
-            requestPath: `/api/projects/${project.id}/tokens/${corpusToUpdate.id}/tokens`,
-            requestType: ApiUtils.RequestType.DELETE,
-            signal: abortController.current?.signal
-          });
-        }
-      }
-
-      const tokensToUpload = corporaToUpdate
-=======
-      ].filter((corpus: Corpus) => !!corpus.updatedSinceSync)
->>>>>>> a3275b9a
+      ].filter((corpus: Corpus) => project.location === ProjectLocation.LOCAL || !!corpus.updatedSinceSync)
         .flatMap(c => c.words)
         .map(mapWordOrPartToWordOrPartDTO);
 
