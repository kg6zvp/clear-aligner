--- conflicted
+++ resolved
@@ -29,19 +29,6 @@
     }),
     []
   );
-<<<<<<< HEAD
-  const [searchParams] = useSearchParams();
-  const navigate = useNavigate();
-  const { preferences, projects } = useContext(AppContext);
-  const projectName = useMemo(() => (
-    (projects || []).find(p =>
-      p.id === preferences?.currentProject)?.name
-    ?? projects?.[0]?.name
-    ?? ""
-  ), [projects, preferences?.currentProject]);
-
-=======
->>>>>>> 0030a854
   return (
     <LayoutContext.Provider value={layoutContext}>
       <Themed theme={theme}>
