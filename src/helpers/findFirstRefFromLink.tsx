--- conflicted
+++ resolved
@@ -1,29 +1,24 @@
-import { Link } from '../structs';
+import { AlignmentSide, Link } from '../structs';
 import _ from 'lodash';
-import { WordSource } from '../features/concordanceView/concordanceView';
 
 export const findFirstRefFromLink = (
-<<<<<<< HEAD
-  row: DisplayableLink,
-  wordSource?: WordSource
-): BCVWP | undefined => {
+  row: Link,
+  wordSource?: AlignmentSide
+): string | undefined => {
   let rowByWordSource: string[];
   switch(wordSource) {
-    case WordSource.SOURCE:
+    case AlignmentSide.SOURCE:
       rowByWordSource = row.sources;
       break;
-    case WordSource.TARGET:
+    case AlignmentSide.TARGET:
       rowByWordSource = row.targets;
       break;
     default:
       rowByWordSource = [...row.sources, ...row.targets];
       break;
   }
-  const refString = _.uniqWith(rowByWordSource, _.isEqual)
-=======
-  row: Link
-): string | undefined =>
-  _.uniqWith([...row.sources, ...row.targets], _.isEqual)
->>>>>>> ed638b86
+
+  return _.uniqWith(rowByWordSource, _.isEqual)
     .sort()
-    .find((value) => value);+    .find((value) => value);
+}