--- conflicted
+++ resolved
@@ -7,29 +7,18 @@
 ): string | undefined => {
   let rowByWordSource: string[];
   switch(wordSource) {
-<<<<<<< HEAD
-    case WordSource.SOURCE:
-      rowByWordSource = row.sources;
-      break;
-    case WordSource.TARGET:
-=======
     case AlignmentSide.SOURCE:
       rowByWordSource = row.sources;
       break;
     case AlignmentSide.TARGET:
->>>>>>> 2c937eca
       rowByWordSource = row.targets;
       break;
     default:
       rowByWordSource = [...row.sources, ...row.targets];
       break;
   }
-<<<<<<< HEAD
-  _.uniqWith(rowByWordSource, _.isEqual)
-=======
 
   return _.uniqWith(rowByWordSource, _.isEqual)
->>>>>>> 2c937eca
     .sort()
     .find((value) => value);
 }