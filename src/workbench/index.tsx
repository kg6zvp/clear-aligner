--- conflicted
+++ resolved
@@ -1,20 +1,15 @@
 import React, {ReactElement} from 'react';
 
-<<<<<<< HEAD
-import EditorWrapper from 'features/editor';
-
-import {convertBcvToIdentifier} from 'workbench/query';
-import books from 'workbench/books';
-=======
 import {Corpus, SyntaxType} from 'structs';
 
 import EditorWrapper from 'features/editor';
 
 import fetchSyntaxData from 'workbench/fetchSyntaxData';
 
-import {queryText} from 'workbench/query';
+import {convertBcvToIdentifier, queryText} from 'workbench/query';
 import BCVWP from "../BCVWP/BCVWPSupport";
->>>>>>> 9340c92a
+
+interface WorkbenchProps {}
 
 interface WorkbenchProps {
   corpora?: Corpus[];
@@ -43,60 +38,7 @@
           }
         });
     }
-<<<<<<< HEAD
-  }
-
-  return [book, chapter, verse];
-};
-
-const Workbench: React.FC<WorkbenchProps> = (): ReactElement => {
-  const [defaultBook, defaultChapter, defaultVerse] = React.useMemo(() => getDefaultRef(), []);
-  document.title = getRefParam()
-    ? `${documentTitle} ${getRefParam()}`
-    : documentTitle;
-
-  const [theme] = React.useState('night');
-  const [book] = React.useState(defaultBook);
-  const [chapter] = React.useState(defaultChapter);
-  const [verse] = React.useState(defaultVerse);
-  const bcvId = React.useMemo(() => convertBcvToIdentifier(book, chapter, verse), [book, chapter, verse]);
-
-  return (
-    <div>
-      <div
-        style={{
-          display: 'flex',
-          justifyContent: 'center',
-          padding: '2rem',
-          border: '1px solid',
-          margin: 'auto',
-          marginTop: '1rem',
-          marginBottom: '1rem',
-          maxWidth: '1200px',
-        }}
-      >
-        <EditorWrapper
-          theme={theme as 'night' | 'day'}
-          alignments={[
-            {
-              source: 'sbl-gnt',
-              target: 'na27-YLT',
-              links: [],
-              polarity: {
-                type: 'primary',
-                syntaxSide: 'sources',
-                nonSyntaxSide: 'targets',
-              },
-            },
-          ]}
-          bcvId={bcvId}
-        />
-      </div>
-    </div>
-  );
-=======
   }, [showSourceText, displayCorpora, setDisplayCorpora, currentPosition]);
-
   React.useEffect(() => {
     if (showTargetText) {
       queryText('nvi', currentPosition)
@@ -112,7 +54,6 @@
         });
     }
   }, [showTargetText, displayCorpora, setDisplayCorpora, currentPosition]);
-
   React.useEffect(() => {
     if (showLwcText) {
       queryText('leb', currentPosition)
@@ -140,9 +81,11 @@
     }
   }, [showBackText, displayCorpora, setDisplayCorpora, currentPosition]);
 
-  return (<>
+  return (
+    <>
     {corpora &&
-      (<div>
+      (
+        <div>
         <div
           style={{
             display: 'flex',
@@ -157,6 +100,7 @@
         >
           <EditorWrapper
             corpora={corpora}
+            currentPosition={currentPosition as BCVWP}
             alignments={[
               {
                 source: 'sbl-gnt',
@@ -171,9 +115,10 @@
             ]}
           />
         </div>
-      </div>)}
-  </>);
->>>>>>> 9340c92a
+      </div>
+      )}
+  </>
+  );
 };
 
 export default Workbench;