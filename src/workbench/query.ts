import { AlignmentSide, Corpus, CorpusContainer, CorpusFileFormat, TextDirection, Verse, Word } from 'structs';
import BCVWP from '../features/bcvwp/BCVWPSupport';

// @ts-ignore
import MACULA_SBLGNT from 'tsv/source_macula_greek_SBLGNT.tsv';
// @ts-ignore
import MACULA_HEBOT_TSV from 'tsv/source_macula_hebrew.tsv';
// @ts-ignore
import YLT from 'tsv/ylt-new.tsv';

enum InitializationStates {
  UNINITIALiZED,
  INITIALIZING,
  INITIALIZED
}

let initializationState: InitializationStates = InitializationStates.UNINITIALiZED;

const availableCorpora: CorpusContainer[] = [];

const punctuationFilter = [
  ',',
  '.',
  '[',
  ']',
  ':',
  '‘',
  '’',
  '—',
  '?',
  '!',
  ';',
  'FALSE',
  '(',
  ')',
  'TRUE',
  '"',
  '“',
  '”',
  "،",
  "؟",
  "؛"
];

const parseTsvByFileType = async (
  tsv: RequestInfo,
  refCorpus: Corpus,
  side: AlignmentSide,
  fileType: CorpusFileFormat
): Promise<Corpus> => {
  const fetchedTsv = await fetch(tsv);
  const response = await fetchedTsv.text();
  const [header, ...rows] = response.split('\n');
  const headerMap: Record<string, number> = {};
  if (!refCorpus.wordsByVerse) {
    refCorpus.wordsByVerse = {} as Record<string, Verse>;
  }

  header.split('\t').forEach((header, idx) => {
    header = header === 'identifier' ? 'id' : header; //Standard for header in files will be id
    headerMap[header] = idx;
  });
  const hasGloss = !!(headerMap["english"] ?? headerMap["gloss"]);

  rows.forEach((row) => {
    const values = row.split('\t');

<<<<<<< HEAD
    let id, pos, word: Word, verse;
=======
    let id, wordKey, wordRef: BCVWP, pos, word: Word, verse;

>>>>>>> ed638b86
    switch (fileType) {
      case CorpusFileFormat.TSV_TARGET:
        // filter out punctuation in content
        if (
          punctuationFilter.includes(values[headerMap['token']]) ||
          punctuationFilter.includes(values[headerMap['text']])
        ) {
          // skip punctuation
          return;
        }

        // remove redundant 'o'/'n' qualifier
        id = values[headerMap['id']];
        if (!BCVWP.isValidString(id)) {
          return;
        }
        wordRef = BCVWP.parseFromString(id);
        pos = +id.substring(8, 11); // grab word position
        word = {
          id: id, // standardize n40001001002 to  40001001002
          side,
          corpusId: refCorpus.id,
          text: values[headerMap['text']] || values[headerMap['lemma']] || '',
          position: pos
        };
<<<<<<< HEAD
        verse = wordsByVerse[id.substring(0, 8)] || {};
        wordsByVerse[id.substring(0, 8)] = {
=======

        wordKey = word.text.toLowerCase();
        if (refCorpus.wordLocation.has(wordKey)) {
          refCorpus.wordLocation.get(wordKey)?.add(wordRef);
        } else {
          refCorpus.wordLocation.set(wordKey, new Set<BCVWP>([wordRef]));
        }
        verse = refCorpus.wordsByVerse[id.substring(0, 8)] || {};
        refCorpus.wordsByVerse[id.substring(0, 8)] = {
>>>>>>> ed638b86
          ...verse,
          sourceVerse: values[headerMap['source_verse']],
          bcvId: BCVWP.parseFromString(id.substring(0, 8)),
          citation: `${+id.substring(2, 5)}:${+id.substring(5, 8)}`,
          words: (verse.words || []).concat([word]),
        };
        refCorpus.words.push(word);
        break;

      case CorpusFileFormat.TSV_MACULA:
      default: // grab word position
        // remove redundant 'o'/'n' qualifier
        id = values[headerMap['xml:id']].slice(1);
        pos = +id.substring(8, 11);
        // Gloss is defined at this level since both english and gloss headers can exist.
        // Either could be null within the TSV file.
        const gloss = values[headerMap["english"]] || values[headerMap["gloss"]] || "-";

        word = {
          id: id, // standardize n40001001002 to  40001001002
          corpusId: refCorpus.id,
          side,
          text: values[headerMap['text']] || values[headerMap['lemma']] || '',
          after: values[headerMap['after']],
          position: pos,
          gloss: (new RegExp(/^(.+\..+)+$/)).test(gloss)
            ? gloss.replaceAll(".", " ")
            : gloss
        } as Word;

        wordRef = BCVWP.parseFromString(id);
        wordKey = word.text.toLowerCase();
        if (refCorpus.wordLocation.has(wordKey)) {
          refCorpus.wordLocation.get(wordKey)?.add(wordRef);
        } else {
          refCorpus.wordLocation.set(wordKey, new Set<BCVWP>([wordRef]));
        }

        verse = refCorpus.wordsByVerse[id.substring(0, 8)] || {};
        refCorpus.wordsByVerse[id.substring(0, 8)] = {
          ...verse,
          bcvId: BCVWP.parseFromString(id.substring(0, 8)),
          citation: `${+id.substring(2, 5)}:${+id.substring(5, 8)}`,
          words: (verse.words || []).concat([word]),
        };
        refCorpus.words.push(word);
        break;
    }
  });

  return {
    ...refCorpus,
    hasGloss
  };
};

const putVerseInCorpus = (corpus: Corpus, verse: Verse) => {
  if (!(verse.bcvId.book && verse.bcvId.chapter && verse.bcvId.verse)) {
    return;
  }
  if (!corpus.books) {
    corpus.books = {};
  }
  if (!corpus.books[verse.bcvId.book]) {
    corpus.books[verse.bcvId.book] = {};
  }
  const bookRef = corpus.books[verse.bcvId.book];
  if (!bookRef[verse.bcvId.chapter]) {
    bookRef[verse.bcvId.chapter] = {};
  }
  const chapterRef = bookRef[verse.bcvId.chapter];
  chapterRef[verse.bcvId.verse] = verse;
};

const putVersesInCorpus = (corpus: Corpus) => {
  Object.values(corpus.wordsByVerse).forEach((verse) =>
    putVerseInCorpus(corpus, verse)
  );
};

const waitForInitialization = async () => {
  while (initializationState !== InitializationStates.INITIALIZED) {
    await new Promise(resolve => setTimeout(resolve, 500));
  }
}

export const getAvailableCorporaContainers = async (): Promise<
  CorpusContainer[]
> => {
  if (initializationState === InitializationStates.UNINITIALiZED) {
    initializationState = InitializationStates.INITIALIZING;
    // Macula Hebrew OT
    let maculaHebOT: Corpus = {
      id: 'wlc-hebot',
      name: 'WLC',
      fullName: 'Macula Hebrew Old Testament',
      language: {
        code: 'heb',
        textDirection: TextDirection.RTL,
        fontFamily: 'sbl-hebrew',
      },
      words: [],
      wordsByVerse: {},
      wordLocation: new Map<string, Set<BCVWP>>(),
      books: {},
    };
    const maculaHebOTWords = await parseTsvByFileType(
      MACULA_HEBOT_TSV,
      maculaHebOT,
      'sources',
      CorpusFileFormat.TSV_MACULA
    );

    maculaHebOT = {
      ...maculaHebOT,
      ...maculaHebOTWords,
    };
    putVersesInCorpus(maculaHebOT);

<<<<<<< HEAD
=======
    // YLT Old Testament
    let wlcYltOt: Corpus = {
      id: 'wlc-ylt',
      name: 'YLT',
      fullName: 'YLT Old Testament',
      language: {
        code: 'en',
        textDirection: TextDirection.LTR,
      },
      words: [],
      wordsByVerse: {},
      wordLocation: new Map<string, Set<BCVWP>>(),
      books: {},
    };
    const wlcYltOtWords = await parseTsvByFileType(
      WLC_OT_YLT_TSV,
      wlcYltOt,
      'targets',
      CorpusFileFormat.TSV_TARGET
    );
    wlcYltOt = {
      ...wlcYltOt,
      ...wlcYltOtWords,
    };
    putVersesInCorpus(wlcYltOt);

>>>>>>> ed638b86
    // SBL GNT
    let sblGnt: Corpus = {
      id: 'sbl-gnt',
      name: 'SBLGNT',
      fullName: 'SBL Greek New Testament',
      language: {
        code: 'grc',
        textDirection: TextDirection.LTR,
      },
      words: [],
      wordsByVerse: {},
      wordLocation: new Map<string, Set<BCVWP>>(),
      books: {},
    };

    const sblWords = await parseTsvByFileType(
      MACULA_SBLGNT,
      sblGnt,
      'sources',
      CorpusFileFormat.TSV_MACULA
    );
    sblGnt = {
      ...sblGnt,
      ...sblWords,
    };
    putVersesInCorpus(sblGnt);

    let yltCorp: Corpus = {
      id: 'ylt',
      name: 'YLT',
      fullName: 'YLT',
      language: {
        code: 'eng',
        textDirection: TextDirection.LTR,
      },
      words: [],
      wordsByVerse: {},
      wordLocation: new Map<string, Set<BCVWP>>(),
      books: {},
    };

    const ytlWords = await parseTsvByFileType(
      YLT,
      yltCorp,
      'targets',
      CorpusFileFormat.TSV_TARGET
    );

    yltCorp = {
      ...yltCorp,
      ...ytlWords,
    };

    putVersesInCorpus(yltCorp);

    const sourceContainer = CorpusContainer.fromIdAndCorpora('source', [
      sblGnt,
      maculaHebOT,
    ]);
    const targetContainer = CorpusContainer.fromIdAndCorpora('target', [
      yltCorp,
    ]);

    availableCorpora.push(sourceContainer);
    availableCorpora.push(targetContainer);
    initializationState = InitializationStates.INITIALIZED;
  } else if (initializationState === InitializationStates.INITIALIZING) {
    await waitForInitialization();
  }

  return availableCorpora;
};

export const getAvailableCorporaIds = async (): Promise<string[]> => {
  return (
    initializationState ? availableCorpora : await getAvailableCorporaContainers()
  ).map((corpus) => {
    return corpus.id;
  });
};<|MERGE_RESOLUTION|>--- conflicted
+++ resolved
@@ -65,12 +65,8 @@
   rows.forEach((row) => {
     const values = row.split('\t');
 
-<<<<<<< HEAD
-    let id, pos, word: Word, verse;
-=======
     let id, wordKey, wordRef: BCVWP, pos, word: Word, verse;
 
->>>>>>> ed638b86
     switch (fileType) {
       case CorpusFileFormat.TSV_TARGET:
         // filter out punctuation in content
@@ -96,10 +92,6 @@
           text: values[headerMap['text']] || values[headerMap['lemma']] || '',
           position: pos
         };
-<<<<<<< HEAD
-        verse = wordsByVerse[id.substring(0, 8)] || {};
-        wordsByVerse[id.substring(0, 8)] = {
-=======
 
         wordKey = word.text.toLowerCase();
         if (refCorpus.wordLocation.has(wordKey)) {
@@ -109,7 +101,6 @@
         }
         verse = refCorpus.wordsByVerse[id.substring(0, 8)] || {};
         refCorpus.wordsByVerse[id.substring(0, 8)] = {
->>>>>>> ed638b86
           ...verse,
           sourceVerse: values[headerMap['source_verse']],
           bcvId: BCVWP.parseFromString(id.substring(0, 8)),
@@ -229,8 +220,6 @@
     };
     putVersesInCorpus(maculaHebOT);
 
-<<<<<<< HEAD
-=======
     // YLT Old Testament
     let wlcYltOt: Corpus = {
       id: 'wlc-ylt',
@@ -257,7 +246,6 @@
     };
     putVersesInCorpus(wlcYltOt);
 
->>>>>>> ed638b86
     // SBL GNT
     let sblGnt: Corpus = {
       id: 'sbl-gnt',
