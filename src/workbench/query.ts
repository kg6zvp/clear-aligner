import { AlignmentSide, Corpus, CorpusContainer, CorpusFileFormat, TextDirection, Verse, Word } from 'structs';
import BCVWP from '../features/bcvwp/BCVWPSupport';

// @ts-ignore
import MACULA_SBLGNT from 'tsv/source_macula_greek_SBLGNT.tsv';
// @ts-ignore
import NA27_YLT from 'tsv/target_NA27-YLT.tsv';
// @ts-ignore
import MACULA_HEBOT_TSV from 'tsv/source_macula_hebrew.tsv';
// @ts-ignore
import WLC_OT_YLT_TSV from 'tsv/target_ot_WLC-YLT.tsv';

enum InitializationStates {
  UNINITIALiZED,
  INITIALIZING,
  INITIALIZED
}

let initializationState: InitializationStates = InitializationStates.UNINITIALiZED;

const availableCorpora: CorpusContainer[] = [];

const punctuationFilter = [
  ',',
  '.',
  '[',
  ']',
  ':',
  '‘',
  '’',
  '—',
  '?',
  '!',
  ';',
  'FALSE',
  '(',
  ')',
  'TRUE',
];

const parseTsvByFileType = async (
  tsv: RequestInfo,
  refCorpus: Corpus,
  side: AlignmentSide,
  fileType: CorpusFileFormat
): Promise<Corpus> => {
  const fetchedTsv = await fetch(tsv);
  const response = await fetchedTsv.text();
  const [header, ...rows] = response.split('\n');
  const headerMap: Record<string, number> = {};
  if (!refCorpus.wordsByVerse) {
    refCorpus.wordsByVerse = {} as Record<string, Verse>;
  }

  header.split('\t').forEach((header, idx) => {
    headerMap[header] = idx;
  });
  const hasGloss = !!(headerMap["english"] ?? headerMap["gloss"]);

  rows.forEach((row) => {
    const values = row.split('\t');

    let id, wordKey, wordRef: BCVWP, pos, word: Word, verse;

    switch (fileType) {
      case CorpusFileFormat.TSV_TARGET:
        // filter out punctuation in content
        if (punctuationFilter.includes(values[headerMap['text']])) {
          // skip punctuation
          return;
        }

        // remove redundant 'o'/'n' qualifier
        id = values[headerMap['identifier']];
        if (!BCVWP.isValidString(id)) {
          return;
        }
        wordRef = BCVWP.parseFromString(id);
        pos = +id.substring(8, 11); // grab word position
        word = {
          id: id, // standardize n40001001002 to  40001001002
          side,
          corpusId: refCorpus.id,
          text: values[headerMap['text']] || values[headerMap['lemma']] || '',
          position: pos
        };

        wordKey = word.text.toLowerCase();
        if (refCorpus.wordLocation.has(wordKey)) {
          refCorpus.wordLocation.get(wordKey)?.add(wordRef);
        } else {
          refCorpus.wordLocation.set(wordKey, new Set<BCVWP>([wordRef]));
        }
        verse = refCorpus.wordsByVerse[id.substring(0, 8)] || {};
        refCorpus.wordsByVerse[id.substring(0, 8)] = {
          ...verse,
          bcvId: BCVWP.parseFromString(id.substring(0, 8)),
          citation: `${+id.substring(2, 5)}:${+id.substring(5, 8)}`,
          words: (verse.words || []).concat([word]),
        };
        refCorpus.words.push(word);
        break;

      case CorpusFileFormat.TSV_MACULA:
      default: // grab word position
        // remove redundant 'o'/'n' qualifier
        id = values[headerMap['xml:id']].slice(1);
        pos = +id.substring(8, 11);
        // Gloss is defined at this level since both english and gloss headers can exist.
        // Either could be null within the TSV file.
        const gloss = values[headerMap["english"]] || values[headerMap["gloss"]] || "-";

        word = {
          id: id, // standardize n40001001002 to  40001001002
          corpusId: refCorpus.id,
          side,
          text: values[headerMap['text']] || values[headerMap['lemma']] || '',
          after: values[headerMap['after']],
          position: pos,
          gloss: (new RegExp(/^(.+\..+)+$/)).test(gloss)
            ? gloss.replaceAll(".", " ")
            : gloss
        } as Word;

        wordRef = BCVWP.parseFromString(id);
        wordKey = word.text.toLowerCase();
        if (refCorpus.wordLocation.has(wordKey)) {
          refCorpus.wordLocation.get(wordKey)?.add(wordRef);
        } else {
          refCorpus.wordLocation.set(wordKey, new Set<BCVWP>([wordRef]));
        }

        verse = refCorpus.wordsByVerse[id.substring(0, 8)] || {};
        refCorpus.wordsByVerse[id.substring(0, 8)] = {
          ...verse,
          bcvId: BCVWP.parseFromString(id.substring(0, 8)),
          citation: `${+id.substring(2, 5)}:${+id.substring(5, 8)}`,
          words: (verse.words || []).concat([word]),
        };
        refCorpus.words.push(word);
        break;
    }
  });

<<<<<<< HEAD
  return refCorpus;
=======
    return accumulator;
  }, [] as Word[]);
  return {
    words: reducedWords,
    wordsByVerse,
    hasGloss
  };
>>>>>>> bfce2b58
};

const putVerseInCorpus = (corpus: Corpus, verse: Verse) => {
  if (!(verse.bcvId.book && verse.bcvId.chapter && verse.bcvId.verse)) {
    return;
  }
  if (!corpus.books) {
    corpus.books = {};
  }
  if (!corpus.books[verse.bcvId.book]) {
    corpus.books[verse.bcvId.book] = {};
  }
  const bookRef = corpus.books[verse.bcvId.book];
  if (!bookRef[verse.bcvId.chapter]) {
    bookRef[verse.bcvId.chapter] = {};
  }
  const chapterRef = bookRef[verse.bcvId.chapter];
  chapterRef[verse.bcvId.verse] = verse;
};

const putVersesInCorpus = (corpus: Corpus) => {
  Object.values(corpus.wordsByVerse).forEach((verse) =>
    putVerseInCorpus(corpus, verse)
  );
};

const waitForInitialization = async () => {
  while (initializationState !== InitializationStates.INITIALIZED) {
    await new Promise(resolve => setTimeout(resolve, 500));
  }
}

export const getAvailableCorporaContainers = async (): Promise<
  CorpusContainer[]
> => {
  if (initializationState === InitializationStates.UNINITIALiZED) {
    initializationState = InitializationStates.INITIALIZING;
    // Macula Hebrew OT
    let maculaHebOT: Corpus = {
      id: 'wlc-hebot',
      name: 'WLC',
      fullName: 'Macula Hebrew Old Testament',
      language: {
        code: 'heb',
        textDirection: TextDirection.RTL,
        fontFamily: 'sbl-hebrew',
      },
      words: [],
      wordsByVerse: {},
      wordLocation: new Map<string, Set<BCVWP>>(),
      books: {},
    };
    const maculaHebOTWords = await parseTsvByFileType(
      MACULA_HEBOT_TSV,
      maculaHebOT,
      'sources',
      CorpusFileFormat.TSV_MACULA
    );
    maculaHebOT = {
      ...maculaHebOT,
      ...maculaHebOTWords,
    };
    putVersesInCorpus(maculaHebOT);

    // YLT Old Testament
    let wlcYltOt: Corpus = {
      id: 'wlc-ylt',
      name: 'YLT',
      fullName: 'YLT Old Testament',
      language: {
        code: 'en',
        textDirection: TextDirection.LTR,
      },
      words: [],
      wordsByVerse: {},
      wordLocation: new Map<string, Set<BCVWP>>(),
      books: {},
    };
    const wlcYltOtWords = await parseTsvByFileType(
      WLC_OT_YLT_TSV,
      wlcYltOt,
      'targets',
      CorpusFileFormat.TSV_TARGET
    );
    wlcYltOt = {
      ...wlcYltOt,
      ...wlcYltOtWords,
    };
    putVersesInCorpus(wlcYltOt);

    // SBL GNT
    let sblGnt: Corpus = {
      id: 'sbl-gnt',
      name: 'SBLGNT',
      fullName: 'SBL Greek New Testament',
      language: {
        code: 'grc',
        textDirection: TextDirection.LTR,
      },
      words: [],
      wordsByVerse: {},
      wordLocation: new Map<string, Set<BCVWP>>(),
      books: {},
    };

    const sblWords = await parseTsvByFileType(
      MACULA_SBLGNT,
      sblGnt,
      'sources',
      CorpusFileFormat.TSV_MACULA
    );
    sblGnt = {
      ...sblGnt,
      ...sblWords,
    };
    putVersesInCorpus(sblGnt);

    let na27Ylt: Corpus = {
      id: 'na27-YLT',
      name: 'YLT',
      fullName: "Young's Literal Translation text New Testament",
      language: {
        code: 'eng',
        textDirection: TextDirection.LTR,
      },
      words: [],
      wordsByVerse: {},
      wordLocation: new Map<string, Set<BCVWP>>(),
      books: {},
    };

    const na27Words = await parseTsvByFileType(
      NA27_YLT,
      na27Ylt,
      'targets',
      CorpusFileFormat.TSV_TARGET
    );
    na27Ylt = {
      ...na27Ylt,
      ...na27Words,
    };
    putVersesInCorpus(na27Ylt);

    const sourceContainer = CorpusContainer.fromIdAndCorpora('source', [
      maculaHebOT,
      sblGnt,
    ]);
    const targetContainer = CorpusContainer.fromIdAndCorpora('target', [
      wlcYltOt,
      na27Ylt,
    ]);

    availableCorpora.push(sourceContainer);
    availableCorpora.push(targetContainer);
    initializationState = InitializationStates.INITIALIZED;
  } else if (initializationState === InitializationStates.INITIALIZING) {
    await waitForInitialization();
  }

  return availableCorpora;
};

export const getAvailableCorporaIds = async (): Promise<string[]> => {
  return (
    initializationState ? availableCorpora : await getAvailableCorporaContainers()
  ).map((corpus) => {
    return corpus.id;
  });
};<|MERGE_RESOLUTION|>--- conflicted
+++ resolved
@@ -142,17 +142,10 @@
     }
   });
 
-<<<<<<< HEAD
-  return refCorpus;
-=======
-    return accumulator;
-  }, [] as Word[]);
   return {
-    words: reducedWords,
-    wordsByVerse,
+    ...refCorpus,
     hasGloss
   };
->>>>>>> bfce2b58
 };
 
 const putVerseInCorpus = (corpus: Corpus, verse: Verse) => {
