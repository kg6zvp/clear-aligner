--- conflicted
+++ resolved
@@ -18,33 +18,6 @@
 
 const availableCorpora: CorpusContainer[] = [];
 
-<<<<<<< HEAD
-const punctuationFilter = [
-  ',',
-  '.',
-  '[',
-  ']',
-  ':',
-  '‘',
-  '’',
-  '—',
-  '?',
-  '!',
-  ';',
-  'FALSE',
-  '(',
-  ')',
-  'TRUE',
-  '"',
-  '“',
-  '”',
-  "،",
-  "؟",
-  "؛"
-];
-
-=======
->>>>>>> 2c937eca
 const parseTsvByFileType = async (
   tsv: RequestInfo,
   refCorpus: Corpus,
@@ -73,16 +46,10 @@
     switch (fileType) {
       case CorpusFileFormat.TSV_TARGET:
         // filter out punctuation in content
-<<<<<<< HEAD
-        if (
-          punctuationFilter.includes(values[headerMap['token']]) ||
-          punctuationFilter.includes(values[headerMap['text']])
-=======
         if ([
           values[headerMap['token']],
           values[headerMap['text']]
         ].some(v => !!(v ?? "").match(/^\p{P}$/gu))
->>>>>>> 2c937eca
         ) {
           // skip punctuation
           return;
@@ -274,11 +241,7 @@
     const ytlWords = await parseTsvByFileType(
       YLT,
       yltCorp,
-<<<<<<< HEAD
-      'targets',
-=======
       AlignmentSide.TARGET,
->>>>>>> 2c937eca
       CorpusFileFormat.TSV_TARGET
     );
 
