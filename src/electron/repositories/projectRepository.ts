/**
 * This file supports the Project Repository, things like links, corpora, etc
 */
//@ts-nocheck
import { ProjectDto } from '../../state/projects/tableManager';
import { GridSortItem } from '@mui/x-data-grid';
import {
  AlignmentSide,
  DeleteByIdParams,
  DeleteParams,
  InsertParams,
  Link,
  LinkOrigin,
  LinkStatus,
  SaveParams
} from '../../structs';
import { PivotWordFilter } from '../../features/concordanceView/concordanceView';
import { Column, DataSource, Entity, EntitySchema, In, PrimaryColumn } from 'typeorm';
import { BaseRepository } from './baseRepository';
import fs from 'fs';
import path from 'path';
import { app } from 'electron';
import _ from 'lodash';
import { AddLinkStatus1715305810421 } from '../typeorm-migrations/project/1715305810421-add-link-status';
import { AddJournalLinkTable1718060579447 } from '../typeorm-migrations/project/1718060579447-add-journal-link-table';
import uuid from 'uuid-random';
import { createPatch, Operation } from 'rfc6902';
import { mapLinkEntityToServerAlignmentLink } from '../../common/data/serverAlignmentLinkDTO';
import { JournalEntryType } from '../../common/data/journalEntryDTO';
import { generateJsonString } from '../../common/generateJsonString';

export const LinkTableName = 'links';
export const CorporaTableName = 'corpora';
export const LanguageTableName = 'language';
export const LinksToSourceWordsName = 'links__source_words';
export const LinksToTargetWordsName = 'links__target_words';
export const DefaultProjectName = '00000000-0000-4000-8000-000000000000';
export const ProjectDatabaseDirectory = 'projects';
export const JournalEntryTableName = 'journal_entries';

/**
 * Journal entry object
 */
@Entity({ name: JournalEntryTableName })
export class JournalEntryEntity {
  @PrimaryColumn({ type: 'text' })
  id?: string;
  @Column({ type: 'text', nullable: false })
  linkId: string;
  @Column({ type: 'text', nullable: false })
  type: JournalEntryType;
  @Column({ type: 'datetime' })
  date: Date;
  @Column({ nullable: false })
  diff: string;

  constructor() {
    this.id = '';
    this.linkId = '';
    this.type = JournalEntryType.CREATE;
    this.date = new Date();
    this.diff = '';
  }
}

/**
 * Link class that links the sources_text to the targets_text used to define the
 * links table.
 */
class LinkEntity {
  id?: string;
  origin: LinkOrigin;
  status: LinkStatus;
  sources_text?: string;
  targets_text?: string;
  constructor() {
    this.id = undefined;
    this.origin = 'manual';
    this.status = LinkStatus.CREATED;
    this.sources_text = undefined;
    this.targets_text = undefined;
  }
}

/**
 * LinkToSourceWord class used to link source and target words using the link and
 * word ids.
 */
class LinkToSourceWord {
  link_id?: string;
  word_id?: string;
  constructor() {
    this.link_id = undefined;
    this.word_id = undefined;
  }
}

/**
 * LinkToTargetWord class used to link source and target words using the link and
 * word ids.
 */
class LinkToTargetWord {
  link_id?: string;
  word_id?: string;
  constructor() {
    this.link_id = undefined;
    this.word_id = undefined;
  }
}

/**
 * WordsOrParts class represents the individual rows that are in the .tsv files.
 */
class WordsOrParts {
  id?: string;
  corpus_id?: string;
  text: string;
  after?: string;
  gloss: string;
  side: string;
  position_book?: number;
  position_chapter?: number;
  position_verse?: number;
  position_word?: number;
  position_part?: number;
  normalized_text?: string;
  source_verse_bcvid?: string;
  language_id?: string;

  constructor() {
    this.id = undefined;
    this.corpus_id = undefined;
    this.text = '';
    this.after = '';
    this.gloss = '';
    this.side = '';
    this.position_book = undefined;
    this.position_chapter = undefined;
    this.position_verse = undefined;
    this.position_word = undefined;
    this.position_part = undefined;
    this.normalized_text = '';
    this.source_verse_bcvid = undefined;
    this.language_id = undefined;
  }
}

/**
 * CorporaEntity class is used to define projects.
 * Both source and target corpora are used to define alignment data
 * If this.side === 'target', then it's used to define a project.
 */
class CorporaEntity {
  id?: string;
  language_id?: string;
  side?: string;
  name?: string;
  full_name?: string;
  file_name?: string;
  words?: string;

  constructor() {
    this.id = undefined;
    this.language_id = undefined;
    this.side = '';
    this.name = '';
    this.full_name = '';
    this.file_name = '';
    this.words = undefined;
  }
}

/**
 * LanguageEntity class is used to define the text direction, language and the
 * font family for the corpora.
 */
class LanguageEntity {
  code?: string;
  text_direction?: string;
  font_family?: string;

  constructor() {
    this.code = undefined;
    this.text_direction = '';
    this.font_family = '';
  }
}


const corporaSchema = new EntitySchema({
  name: 'corpora', tableName: 'corpora', target: CorporaEntity, columns: {
    id: {
      primary: true, type: 'text', generated: false
    }, side: {
      type: 'text'
    }, name: {
      type: 'text'
    }, full_name: {
      type: 'text'
    }, file_name: {
      type: 'text'
    }, language_id: {
      type: 'text'
    },
  }
});

const linkSchema = new EntitySchema({
  name: LinkTableName, tableName: LinkTableName, target: LinkEntity, columns: {
    id: {
      primary: true, type: 'text', generated: false
    },
    origin: {
      type: 'text'
    },
    status: {
      type: 'text'
    },
    sources_text: {
      type: 'text'
    },
    targets_text: {
      type: 'text'
    }
  }
});

const linksToSourceWordsSchema = new EntitySchema({
  name: LinksToSourceWordsName, tableName: LinksToSourceWordsName, target: LinkToSourceWord, columns: {
    link_id: {
      primary: true, type: 'text', generated: false
    }, word_id: {
      type: 'text'
    }
  }
});

const linksToTargetWordsSchema = new EntitySchema({
  name: LinksToTargetWordsName, tableName: LinksToTargetWordsName, target: LinkToTargetWord, columns: {
    link_id: {
      primary: true, type: 'text', generated: false
    }, word_id: {
      type: 'text'
    }
  }
});

const wordsOrPartsSchema = new EntitySchema({
  name: 'words_or_parts', tableName: 'words_or_parts', target: WordsOrParts, columns: {
    id: {
      primary: true, type: 'text', generated: false
    }, corpus_id: {
      type: 'text'
    }, text: {
      type: 'text'
    }, side: {
      type: 'text'
    }, language_id: {
      type: 'text'
    }, after: {
      type: 'text'
    }, gloss: {
      type: 'text'
    }, position_book: {
      type: 'integer'
    }, position_chapter: {
      type: 'integer'
    }, position_verse: {
      type: 'integer'
    }, position_word: {
      type: 'integer'
    }, position_part: {
      type: 'integer'
    }, normalized_text: {
      type: 'text'
    }, source_verse_bcvid: {
      type: 'text'
    }
  }
});


const languageSchema = new EntitySchema({
  name: 'language', tableName: 'language', target: LanguageEntity, columns: {
    code: {
      primary: true, type: 'text', generated: false
    }, font_family: {
      type: 'text'
    }, text_direction: {
      type: 'text'
    }
  }
});

export class ProjectRepository extends BaseRepository {

  getDataSource: (sourceName: string) => Promise<DataSource|undefined>;

  constructor() {
    super();
    this.isLoggingTime = true;
    this.dataSources = new Map();
    this.getDataSource = async (sourceName: string) =>
      await this.getDataSourceWithEntities(sourceName || DefaultProjectName,
        [corporaSchema, linkSchema, wordsOrPartsSchema, linksToSourceWordsSchema, linksToTargetWordsSchema, languageSchema, JournalEntryEntity],
        path.join(this.getTemplatesDirectory(), DefaultProjectName === sourceName
          ? 'projects/clear-aligner-00000000-0000-4000-8000-000000000000.sqlite'
          : 'clear-aligner-template.sqlite'),
        path.join(this.getDataDirectory(), ProjectDatabaseDirectory));
  }

  convertCorpusToDataSource = (corpus: any) => ({
    id: corpus.id,
    side: corpus.side,
    name: corpus.name,
    full_name: corpus.fullName,
    file_name: corpus.fileName,
    language_id: corpus.language?.code
  });

  convertDataSourceToCorpus = (corpus: any) => ({
    id: corpus.id,
    side: corpus.side,
    name: corpus.name,
    fullName: corpus.full_name,
    fileName: corpus.file_name,
    language: {
      code: corpus.language_id
    }
  });

  /**
   * list migrations to be applied to the project databases here. This will be
   * an ever-growing list
   */
  getMigrations = async (): any[] => {
    return [
      AddLinkStatus1715305810421,
      AddJournalLinkTable1718060579447
    ];
  }

  getDataSources = async () => new Promise((res, err) => {
    const sources: { id: string, corpora: any[] }[] = [];
    try {
      const dataSourceDirectory = path.join(this.getDataDirectory(), ProjectDatabaseDirectory);
      fs.mkdirSync(dataSourceDirectory, { recursive: true });
      fs.readdir(dataSourceDirectory, async (err, files) => {
        if (err) {
          console.error('There was an error accessing the data source directory: ', err);
          return sources;
        }

        for (const file of files) {
          if (!file.endsWith('.sqlite')) continue;
          const sourceName = file.slice(app.getName().length + 1, -7);
          const corpora = await this.getAllCorpora(sourceName);
          sources.push({ id: sourceName, corpora });
        }
        res(sources);
      });
    } catch (ex) {
      console.error('getDataSources()', ex);
      err(sources.flatMap(v => v));
    }
  });

  removeTargetWordsOrParts = async (sourceName: string) => {
    await (await this.getDataSource(sourceName))
      .createQueryBuilder()
      .delete()
      .from(WordsOrParts)
      .where('words_or_parts.side = :side', { side: 'targets' })
      .execute();
  };

  createSourceFromProject = async (project: ProjectDto) => {
    try {
      // Creates the data source
      const projectDataSource = await this.getDataSource(project.id);
      // Inserts corpora to the {project.id} data source
      const corpora = [...project.corpora].filter(Boolean);
      await this.insert({
        sourceName: project.id,
        table: CorporaTableName,
        itemOrItems: corpora
      });
      const sources = await projectDataSource.getRepository(CorporaTableName)
        .createQueryBuilder(CorporaTableName)
        .getMany();
      return {
        id: project.id, sources
      };
    } catch (ex) {
      console.error('createSourceFromProject()', ex);
    }
  };

  updateSourceFromProject = async (project: ProjectDto) => {
    try {
      const corpora = project.corpora.map(this.convertCorpusToDataSource);
      const dataSource = await this.getDataSource(project.id);
      const corporaRepository = dataSource.getRepository(CorporaTableName);
      await corporaRepository.save(corpora);
      await dataSource.getRepository(LanguageTableName).upsert(project.corpora.filter(c => c.language).map(c => ({
        code: c.language.code, text_direction: c.language.textDirection, font_family: c.language.fontFamily
      })), ['code']);
      const sources = await dataSource.getRepository(CorporaTableName)
        .createQueryBuilder(CorporaTableName)
        .getMany();
      return { id: project.id, sources };
    } catch (err) {
      console.error('updateSourceFromProject()', err);
    }
  };

  getFirstBcvFromSource = async (sourceName: string) => {
    try {
      const entityManager = (await this.getDataSource(sourceName)).manager;
      const firstBcv = await entityManager.query(`select replace(id, 'targets:', '') id
                                                  from words_or_parts
                                                  where side = 'targets'
                                                  order by id asc
                                                  limit 1;`);
      return firstBcv[0];
    } catch (err) {
      console.error('getFirstBcvFromSource()', err);
    }
  };

  hasBcvInSource = async (sourceName: string, bcvId: string) => {
    try {
      const entityManager = (await this.getDataSource(sourceName)).manager;
      const hasBcv = await entityManager.query(`select count(1) bcv
                                                from words_or_parts
                                                where id like 'targets:${bcvId}%'`);
      return !!hasBcv[0]?.bcv;

    } catch (err) {
      console.error('hasBcvInSource()', err);
    }
  };

  removeSource = async (projectId: string) => {
    fs.readdir(path.join(this.getDataDirectory(), ProjectDatabaseDirectory), async (err, files) => {
      if (err) {
        console.error('There was an error removing the data source: ', err);
      }
      const sourceFiles = [];
      for (let file of files) {
        if (!(file.endsWith('.sqlite') || file.endsWith('.sqlite-shm') || file.endsWith('.sqlite-wal'))) {
          continue;
        }
        const sourceName = file.slice(app.getName().length + 1);
        if (sourceName.startsWith(projectId)) {
          sourceFiles.push(file);
        }
      }
      for (const sourceFile of sourceFiles) {
        fs.unlink(path.join(this.getDataDirectory(), ProjectDatabaseDirectory, sourceFile), () => null);
      }
    });
  };

  createDataSource = async (sourceName: string) => {
    this.logDatabaseTime('createDataSource()');
    try {
      const result = !!(await this.getDataSource(sourceName));
      this.logDatabaseTimeLog('createDataSource()', sourceName, result);
      return result;
    } catch (ex) {
      console.error('createDataSource()', ex);
      return false;
    } finally {
      this.logDatabaseTimeEnd('createDataSource()');
    }
  };

  sanitizeWordId(wordId: string) {
    const wordId1 = wordId.trim();
    return !!wordId1.match(/^[onON]\d/) ? wordId1.substring(1) : wordId1;
  }

  createLinksToSource = (links: any[]) => {
    const result = [];
    links.forEach(link => {
      const linkId = link.id ?? '';
      return (link.sources ?? [])
        .filter(Boolean)
        .forEach(wordId => {
          const linkToSource = new LinkToSourceWord();
          linkToSource.link_id = linkId;
          linkToSource.word_id = 'sources:' + this.sanitizeWordId(wordId);
          result.push(linkToSource);
        });
    });
    return result;
  };
  createLinksToTarget = (links) => {
    const result = [];
    links.forEach(link => {
      const linkId = link.id ?? '';
      return (link.targets ?? [])
        .filter(Boolean)
        .forEach(wordId => {
          const linkToTarget = new LinkToTargetWord();
          linkToTarget.link_id = linkId;
          linkToTarget.word_id = 'targets:' + this.sanitizeWordId(wordId);
          result.push(linkToTarget);
        });
    });
    return result;
  };

  insert = async <T,> ({ sourceName, table, itemOrItems, chunkSize, disableJournaling }: InsertParams<T>) => {
    if(!table || !sourceName || !itemOrItems) {
      return false;
    }
    this.logDatabaseTime('insert()');
    try {
      await (await this.getDataSource(sourceName))
        .transaction(async (entityManager) => {
          const items = Array.isArray(itemOrItems) ? itemOrItems : [itemOrItems];
          const chunks = chunkSize ? _.chunk(items, chunkSize) : [items];
          const promises = [];
          for (const chunk of chunks) {
            switch (table) {
              case LinkTableName:
                promises.push(
                  entityManager.getRepository(LinkTableName)
                    .insert(chunk.map((link): LinkEntity => ({
                      id: link.id,
                      origin: link.metadata.origin,
                      status: link.metadata.status
                    }))),
                  entityManager.getRepository(LinksToSourceWordsName)
                    .insert(this.createLinksToSource(chunk)),
                  entityManager.getRepository(LinksToTargetWordsName)
                    .insert(this.createLinksToTarget(chunk)),
                  disableJournaling ? undefined :
                    entityManager.getRepository(JournalEntryTableName)
                      .insert((chunk as Link[]).map((link) => ({
                          id: uuid(),
                          linkId: link.id,
                          type: JournalEntryType.CREATE,
                          date: new Date(),
                          diff: generateJsonString(mapLinkEntityToServerAlignmentLink(link))
                        } as JournalEntryEntity))));
                break;
              case CorporaTableName:
                promises.push(
                  entityManager.getRepository(LanguageTableName)
                    .upsert(chunk.filter(c => c.language).map(c => ({
                      code: c.language.code,
                      text_direction: c.language.textDirection,
                      font_family: c.language.fontFamily
                    })), ['code']),
                  entityManager.getRepository(CorporaTableName)
                    .insert(chunk.map(this.convertCorpusToDataSource)));
                break;
              default:
                promises.push(entityManager.getRepository(table)
                  .insert(chunk));
                break;
            }
          }
          await Promise.all(promises);
          this.logDatabaseTimeLog('insert()',
            sourceName, table, itemOrItems?.length ?? itemOrItems,
            chunkSize, chunks?.length, promises?.length);
        });
      return true;
    } catch (ex) {
      console.error('insert()', ex, itemOrItems);
      return false;
    } finally {
      this.logDatabaseTimeEnd('insert()');
    }
  };

  deleteAll = async ({ sourceName, table }: DeleteParams) => {
    this.logDatabaseTime('deleteAll()');
    try {
      const dataSource = await this.getDataSource(sourceName);
      switch (table) {
        case LinkTableName:
          await dataSource.getRepository(LinksToSourceWordsName)
            .clear();
          await dataSource.getRepository(LinksToTargetWordsName)
            .clear();
          await dataSource.getRepository(LinkTableName)
            .clear();
          break;
        default:
          await dataSource.getRepository(table)
            .clear();
          break;
      }
      this.logDatabaseTimeLog('deleteAll()', sourceName, table);
      return true;
    } catch (ex) {
      console.error('deleteAll()', ex);
      return false;
    } finally {
      this.logDatabaseTimeEnd('deleteAll()');
    }
  };

  /**
   * Generate a diff string for link journal entries
   * @param pastLink before
   * @param currentLink after
   */
  generateLinkDiff = (pastLink: Link, currentLink: Link): Operation[] => createPatch(mapLinkEntityToServerAlignmentLink(pastLink), mapLinkEntityToServerAlignmentLink(currentLink));

  save = async <T,> ({ sourceName, table, itemOrItems, disableJournaling }: SaveParams<T>) => {
    this.logDatabaseTime('save()');
    try {
      const dataSource = await this.getDataSource(sourceName);
      switch (table) {
        case LinkTableName:
          const links = (Array.isArray(itemOrItems) ? itemOrItems : [itemOrItems]) as Link[];
          let pastLinks: Map<string, Link> = new Map();
          if (!disableJournaling) {
            const tmpIds = links
              .map(({ id }) => id)
              .filter((linkId) => !!linkId && linkId.trim().length > 0);
            pastLinks = new Map((await this.findLinksById(dataSource, tmpIds))
              .map((link: Link) => [ link.id!, link ]) );
          }
          const linksToDelete = links.map(({ id }) => id!);
          await this.deleteByIds({
            sourceName,
            table,
            itemIdOrIds: linksToDelete,
            disableJournaling: true
          });
          const savedLinksTmp = await dataSource.getRepository(LinkTableName)
            .save(links.map((link): Partial<LinkEntity> => ({
              id: link.id,
              origin: link.metadata.origin,
              status: link.metadata.status
            })));
          await dataSource.getRepository(LinksToSourceWordsName)
            .save(this.createLinksToSource(links));
          await dataSource.getRepository(LinksToTargetWordsName)
            .save(this.createLinksToTarget(links));
          if (!disableJournaling) {
            const savedLinks: Link[] = await this.findLinksById(dataSource, savedLinksTmp.map(({ id }) => id));
            await dataSource.getRepository(JournalEntryEntity)
              .insert(savedLinks
                .map((link) => {
                  const pastLink = pastLinks.has(link.id) ? pastLinks.get(link.id) : undefined;
                  const linkDiff = this.generateLinkDiff(pastLink, link);
                  if (linkDiff.length < 1) return undefined;
                  return ({
                    id: uuid(),
                    linkId: link.id,
                    type: JournalEntryType.UPDATE,
                    date: new Date(),
                    diff: generateJsonString(linkDiff)
                  } as JournalEntryEntity);
                })
                .filter((entry) => !!entry)
                .map((entry) => entry!));
          }
          break;
        default:
          await dataSource.getRepository(table)
            .save(itemOrItems);
          break;
      }
      this.logDatabaseTimeLog('save()', sourceName, table);
      return true;
    } catch (ex) {
      console.error('save()', ex);
      return false;
    } finally {
      this.logDatabaseTimeEnd('save()');
    }
  };

  existsById = async (sourceName: string, table: string, itemId: string) => {
    this.logDatabaseTime('existsById()');
    try {
      const result = await (await this.getDataSource(sourceName))
        .getRepository(table)
        .existsBy({ id: itemId });
      this.logDatabaseTimeLog('existsById()', sourceName, table, itemId, result);
      return result;
    } catch (ex) {
      console.error('existsById()', ex);
    } finally {
      this.logDatabaseTimeEnd('existsById()');
    }
  };

  createLinksFromRows = async (dataSource: DataSource|undefined, linkRows: any[]) => {
    if (!linkRows || linkRows.length === 0) {
      return [];
    }
    const results = [];
    let currLink: Link = {
      id: undefined,
      sources: [],
      targets: []
    };
    const linkIds: string[] = linkRows.map(({ link_id }) => link_id);
    const linkMetaDataRows: LinkEntity[] = [];
    for (const linkIdChunk of _.chunk(linkIds, 100)) {
      (await dataSource?.manager.findByIds(LinkEntity, linkIdChunk))
        .forEach((row) => {
          linkMetaDataRows.push(row);
        });
    }
    const metadata = new Map(linkMetaDataRows
      .map((row) => ([row.id, row]) ));
    linkRows.forEach(linkRow => {
      if (currLink.id && currLink.id !== linkRow.link_id) {
        results.push(currLink);
        currLink = {
          id: undefined, sources: [], targets: []
        };
      }
      currLink.id = linkRow.link_id;
      const linkRowMetadata = metadata.get(currLink.id);
      currLink.metadata = {
        origin: linkRowMetadata.origin,
        status: linkRowMetadata.status
      };
      // normal find* methods
      if (linkRow.type) {
        switch (linkRow.type) {
          case 'sources':
            currLink.sources = JSON.parse(linkRow.words);
            break;
          case 'targets':
            currLink.targets = JSON.parse(linkRow.words);
            break;
        }
        // findLinksByWordId,findLinksByBCV
      } else {
        currLink.sources = JSON.parse(linkRow.sources);
        currLink.targets = JSON.parse(linkRow.targets);
      }
    });
    if (currLink.id) {
      results.push(currLink);
    }
    return results;
  };

  findLinksById = async (dataSource: DataSource, linkIdOrIds: string|string[]) => {
    if (!linkIdOrIds) {
      return [];
    }
    const linkIds = Array.isArray(linkIdOrIds) ? linkIdOrIds : [linkIdOrIds];
    if (linkIds.length < 1) {
      return [];
    }
    const entityManager = dataSource.manager;
    const rows = [];
    for (const linkId of linkIds) {
      for (const row of ((await entityManager.query(`select q.link_id, q.type, q.words
                                                     from (select lsw.link_id                                             as link_id,
                                                                  'sources'                                               as type,
                                                                  json_group_array(replace(lsw.word_id, 'sources:', ''))
                                                                                   filter (where lsw.word_id is not null) as words
                                                           from links__source_words lsw
                                                           where lsw.link_id = :linkId
                                                           group by lsw.link_id
                                                           union
                                                           select ltw.link_id                                             as link_id,
                                                                  'targets'                                               as type,
                                                                  json_group_array(replace(ltw.word_id, 'targets:', ''))
                                                                                   filter (where ltw.word_id is not null) as words
                                                           from links__target_words ltw
                                                           where ltw.link_id = :linkId
                                                           group by ltw.link_id) q
                                                     order by q.link_id;`, [{ linkId }])) ?? [])) {
        rows.push(row);
      }
    }
    return await this.createLinksFromRows(dataSource, rows);
  };

  findLinksBetweenIds = async (dataSource, fromLinkId: string, toLinkId: string) => {
    if (!fromLinkId || !toLinkId) {
      return [];
    }
    return await this.createLinksFromRows(dataSource, (await dataSource.manager.query(`select l.id                                           link_id,
                                                                            json_group_array(
                                                                                    replace(lsw.word_id, 'sources:', ''))
                                                                                    filter (where lsw.word_id is not null) sources,
                                                                            json_group_array(
                                                                                    replace(ltw.word_id, 'targets:', ''))
                                                                                    filter (where ltw.word_id is not null) targets
                                                                     from links l
                                                                              left join links__source_words lsw on l.id = lsw.link_id
                                                                              left join links__target_words ltw on l.id = ltw.link_id
                                                                     where l.id >= ?
                                                                       and l.id <= ?
                                                                     group by l.id
                                                                     order by l.id;`, [fromLinkId, toLinkId])));
  };

  findLinksByWordId = async (sourceName: string, linkSide: AlignmentSide, wordId: string) => {
    if (!linkSide || !wordId) {
      return undefined;
    }
    this.logDatabaseTime('findLinksByWordId()');
    try {
      let firstTableName;
      let secondTableName;
      switch (linkSide) {
        case 'sources':
          firstTableName = 'source';
          secondTableName = 'target';
          break;
        case 'targets':
          firstTableName = 'target';
          secondTableName = 'source';
          break;
        default:
          return [];
      }
      const queryWordId = `${linkSide}:${wordId}`;
      const dataSource = await this.getDataSource(sourceName);
      const entityManager = dataSource.manager;
      const results = await this.createLinksFromRows(dataSource, (await entityManager.query(`select t1.link_id,
                                                                                  json_group_array(
                                                                                          replace(t1.word_id, '${firstTableName}s:', ''))
                                                                                          filter (where t1.word_id is not null) '${firstTableName}s',
                                                                                  json_group_array(
                                                                                          replace(t2.word_id, '${secondTableName}s:', ''))
                                                                                          filter (where t2.word_id is not null) '${secondTableName}s'
                                                                           from 'links__${firstTableName}_words' t1
                                                                                    left join 'links__${secondTableName}_words' t2 on t1.link_id = t2.link_id
                                                                           where t1.word_id = ?;`, [queryWordId])));
      this.logDatabaseTimeLog('findLinksByWordId()', sourceName, linkSide, wordId, results?.length ?? 0);
      return results;
    } catch (ex) {
      console.error('findLinksByWordId()', ex);
    } finally {
      this.logDatabaseTimeEnd('findLinksByWordId()');
    }
  };

  findLinksByBCV = async (sourceName: string, side: AlignmentSide, bookNum: number, chapterNum: number, verseNum: number) => {
    if (!bookNum || !chapterNum || !verseNum) {
      return [];
    }
    const workSide = side ?? 'targets'; // default to targets
    const workPart1 = (workSide === 'targets') ? 'target' : 'source';
    const workPart2 = (workPart1 === 'target') ? 'source' : 'target';
    this.logDatabaseTime('findLinksByBCV()');
    try {
      const dataSource = await this.getDataSource(sourceName);
      const entityManager = dataSource.manager;
      const results = await this.createLinksFromRows(dataSource, (await entityManager.query(`select q2.link_id, q2.type, q2.words
                                                                           from (with q1(link_id)
                                                                                          as (select distinct jtq.link_id
                                                                                              from words_or_parts w
                                                                                                       inner join 'links__${workPart1}_words' jtq on jtq.word_id = w.id
                                                                                              where w.side = :workSide
                                                                                                and w.position_book = :bookNum
                                                                                                and w.position_chapter = :chapterNum
                                                                                                and w.position_verse = :verseNum)
                                                                                 select q1.link_id                                     as link_id,
                                                                                        '${workPart1}s'                                as type,
                                                                                        json_group_array(
                                                                                                replace(jt1.word_id, '${workPart1}s:', ''))
                                                                                                filter (where jt1.word_id is not null) as words
                                                                                 from 'links__${workPart1}_words' jt1
                                                                                          inner join q1 on jt1.link_id in (q1.link_id)
                                                                                 group by q1.link_id
                                                                                 union
                                                                                 select q1.link_id                                     as link_id,
                                                                                        '${workPart2}s'                                as type,
                                                                                        json_group_array(
                                                                                                replace(jt2.word_id, '${workPart2}s:', ''))
                                                                                                filter (where jt2.word_id is not null) as words
                                                                                 from 'links__${workPart2}_words' jt2
                                                                                          inner join q1 on jt2.link_id in (q1.link_id)
                                                                                 group by q1.link_id) q2
                                                                           order by q2.link_id;`,
        [{ workSide, bookNum, chapterNum, verseNum }])));
      this.logDatabaseTimeLog('findLinksByBCV()', sourceName, side, bookNum, chapterNum, verseNum, results?.length ?? results);
      return results;
    } catch (ex) {
      console.error('findLinksByBCV()', ex);
      return [];
    } finally {
      this.logDatabaseTimeEnd('findLinksByBCV()');
    }
  };

  findWordsByBCV = async (sourceName: string, linkSide: AlignmentSide, bookNum: number, chapterNum: number, verseNum: number) => {
    if (!linkSide || !bookNum || !chapterNum || !verseNum) {
      return [];
    }
    this.logDatabaseTime('findWordsByBCV()');
    try {
      const entityManager = (await this.getDataSource(sourceName)).manager;
      const results = (await entityManager.query(`select replace(w.id, '${linkSide}:', '') as id,
                                                         w.corpus_id                       as corpusId,
                                                         w.side                            as side,
                                                         w.text                            as text,
                                                         w.after                           as after,
                                                         w.position_part                   as position
                                                  from words_or_parts w
                                                  where w.side = ?
                                                    and w.position_book = ?
                                                    and w.position_chapter = ?
                                                    and w.position_verse = ?;`, [linkSide, bookNum, chapterNum, verseNum]));
      this.logDatabaseTimeLog('findWordsByBCV()', sourceName, linkSide, bookNum, chapterNum, verseNum, results?.length ?? results);
      return results;
    } catch (ex) {
      console.error('findWordsByBCV()', ex);
      return [];
    } finally {
      this.logDatabaseTimeEnd('findWordsByBCV()');
    }
  };

  getAllWordsByCorpus = async (sourceName: string, linkSide: AlignmentSide, corpusId: string, wordLimit: number, wordSkip: number) => {
    if (!linkSide || !wordLimit) {
      return [];
    }
    this.logDatabaseTime('getAllWordsByCorpus()');
    try {
      const entityManager = (await this.getDataSource(sourceName)).manager;
      const results = (await entityManager.query(`select replace(w.id, '${linkSide}:', '') as id,
                                                         w.corpus_id                       as corpusId,
                                                         w.side                            as side,
                                                         w.text                            as text,
                                                         w.gloss                           as gloss,
                                                         w.after                           as after,
                                                         w.position_part                   as position,
                                                         w.source_verse_bcvid              as sourceVerse
                                                  from words_or_parts w
                                                  where w.side = ?
                                                    and w.corpus_id = ?
                                                  order by w.id
                                                  limit ? offset ?;`, [linkSide, corpusId, wordLimit, wordSkip ?? 0]));
      this.logDatabaseTimeLog('getAllWordsByCorpus()', sourceName, linkSide, corpusId, wordLimit, wordSkip, results?.length ?? results);
      return results;
    } catch (ex) {
      console.error('getAllWordsByCorpus()', ex);
      return [];
    } finally {
      this.logDatabaseTimeEnd('getAllWordsByCorpus()');
    }
  };

  getAllCorpora = async (sourceName: string) => {
    this.logDatabaseTime('getAllCorpora()');
    try {
      const entityManager = (await this.getDataSource(sourceName)).manager;
      const results = (await entityManager.query(`select c.id       as id,
                                                         c.name           as name,
                                                         c.full_name      as fullName,
                                                         c.file_name      as fileName,
                                                         c.side           as side,
                                                         l.code           as code,
                                                         l.text_direction as textDirection,
                                                         l.font_family    as fontFamily
                                                  from corpora c
                                                           inner join language l on c.language_id = l.code;`));
      this.logDatabaseTimeLog('getAllCorpora()', sourceName, results?.length ?? results);
      return (results ?? [])
        .filter(Boolean)
        .map(result => ({
          id: result.id,
          name: result.name,
          fileName: result.fileName,
          fullName: result.fullName,
          side: result.side,
          language: {
            code: result.code, textDirection: result.textDirection, fontFamily: result.fontFamily
          }
        }));
    } catch (ex) {
      console.error('getAllCorpora()', ex);
      return [];
    } finally {
      this.logDatabaseTimeEnd('getAllCorpora()');
    }
  };

  getAllLinks = async (dataSource: DataSource|undefined, itemLimit: number, itemSkip: number) => await this.createLinksFromRows(dataSource, (await dataSource.manager.query(`select q.link_id, MAX(q.sources) as sources, MAX(q.targets) as targets
                                                                                                                                  from (select lsw.link_id                                             as link_id,
                                                                                                                                               json_group_array(replace(lsw.word_id, 'sources:', ''))
                                                                                                                                                                filter (where lsw.word_id is not null) as sources,
                                                                                                                                               null as targets
                                                                                                                                        from links__source_words lsw
                                                                                                                                        group by lsw.link_id
                                                                                                                                        union
                                                                                                                                        select ltw.link_id                                             as link_id,
                                                                                                                                               null as sources,
                                                                                                                                               json_group_array(replace(ltw.word_id, 'targets:', ''))
                                                                                                                                                                filter (where ltw.word_id is not null) as targets
                                                                                                                                        from links__target_words ltw
                                                                                                                                        group by ltw.link_id) q
                                                                                                                                  group by link_id
                                                                                                                                  order by q.link_id
                                                                                                                     limit ? offset ?;`, [itemLimit, itemSkip])));

  updateLinkText = async (sourceName: string, linkIdOrIds: string|string[]) => {
    if (!linkIdOrIds) {
      return [];
    }
    const linkIds = Array.isArray(linkIdOrIds) ? linkIdOrIds : [linkIdOrIds];
    if (linkIds.length < 1) {
      return [];
    }
    this.logDatabaseTime('updateLinkText()');
    try {
      const entityManager = (await this.getDataSource(sourceName)).manager;
      for (const linkId of linkIds) {
        await entityManager.query(`update links
                                   set sources_text = coalesce((select group_concat(words, ' ')
                                                                from (select group_concat(w.normalized_text, '') words
                                                                      from links l
                                                                               join links__source_words j on l.id = j.link_id
                                                                               join words_or_parts w on w.id = j.word_id
                                                                      where l.id = links.id
                                                                        and l.id = :linkId
                                                                        and w.normalized_text is not null
                                                                      group by substr(w.id, 1, 19)
                                                                      order by w.id)), '')
                                   WHERE links.id = :linkId;`, [{ linkId }]);
        await entityManager.query(`update links
                                   set targets_text = coalesce((select group_concat(words, ' ')
                                                                from (select group_concat(w.normalized_text, '') words
                                                                      from links l
                                                                               join links__target_words j on l.id = j.link_id
                                                                               join words_or_parts w on w.id = j.word_id
                                                                      where l.id = links.id
                                                                        and l.id = :linkId
                                                                        and w.normalized_text is not null
                                                                      group by substr(w.id, 1, 19)
                                                                      order by w.id)), '')
                                   WHERE links.id = :linkId;`, [{ linkId }]);
      }
      this.logDatabaseTimeLog('updateLinkText()', sourceName, linkIdOrIds);
      return true;
    } catch (ex) {
      console.error('updateLinkText()', ex);
      return false;
    } finally {
      this.logDatabaseTimeEnd('updateLinkText()');
    }
  };

  updateAllLinkText = async (sourceName: string) => {
    this.logDatabaseTime('updateAllLinkText()');
    try {
      const entityManager = (await this.getDataSource(sourceName)).manager;
      await entityManager.query(`update links
                                 set sources_text = coalesce((select group_concat(words, ' ')
                                                              from (select group_concat(w.normalized_text, '') words
                                                                    from links l
                                                                             join links__source_words j on l.id = j.link_id
                                                                             join words_or_parts w on w.id = j.word_id
                                                                    where l.id = links.id
                                                                      and w.normalized_text is not null
                                                                    group by substr(w.id, 1, 19)
                                                                    order by w.id)), '');`);
      await entityManager.query(`update links
                                 set targets_text = coalesce((select group_concat(words, ' ')
                                                              from (select group_concat(w.normalized_text, '') words
                                                                    from links l
                                                                             join links__target_words j on l.id = j.link_id
                                                                             join words_or_parts w on w.id = j.word_id
                                                                    where l.id = links.id
                                                                      and w.normalized_text is not null
                                                                    group by substr(w.id, 1, 19)
                                                                    order by w.id)), '');`);
      this.logDatabaseTimeLog('updateAllLinkText()', sourceName);
      return true;
    } catch (ex) {
      console.error('updateAllLinkText()', ex);
      return false;
    } finally {
      this.logDatabaseTimeEnd('updateAllLinkText()');
    }
  };

  findByIds = async (sourceName: string, table: string, itemIds: string|string[]) => {
    this.logDatabaseTime('findByIds()');
    try {
      const dataSource = await this.getDataSource(sourceName);
      let result;
      switch (table) {
        case LinkTableName:
          result = await this.findLinksById(dataSource, itemIds);
          break;
        default:
          result = await dataSource
            .getRepository(table)
            .findBy({ id: In(itemIds) });
          break;
      }
      this.logDatabaseTimeLog('findByIds()', sourceName, table, itemIds, result);
      return result;
    } catch (ex) {
      console.error('findByIds()', ex);
    } finally {
      this.logDatabaseTimeEnd('findByIds()');
    }
  };

  getAll = async (sourceName: string, table: string, itemLimit?: number, itemSkip?: number) => {
    this.logDatabaseTime(`getAll()`);
    try {
      const dataSource = await this.getDataSource(sourceName);
      let result;
      switch (table) {
        case LinkTableName:
          result = await this.getAllLinks(dataSource, itemLimit, itemSkip);
          break;
        default:
          const queryBuilder = dataSource
            .getRepository(table)
            .createQueryBuilder();
          if (itemLimit) queryBuilder.take(itemLimit);
          if (itemSkip) queryBuilder.skip(itemSkip);
          result = (await queryBuilder.getMany())
            .filter(Boolean);
          break;
      }
      this.logDatabaseTimeLog('getAll()', sourceName, table, itemLimit, itemSkip, result.length);
      return result;
    } catch (ex) {
      console.error(`getAll()`, ex);
    } finally {
      this.logDatabaseTimeEnd(`getAll()`);
    }
  };

  findOneById = async (sourceName: string, table: string, itemId: string) => {
    this.logDatabaseTime('findOneById()');
    try {
      const dataSource = await this.getDataSource(sourceName);
      let result;
      switch (table) {
        case LinkTableName:
          const links = await this.findLinksById(dataSource, [itemId]);
          result = links.length > 0 ? links[0] : [];
          break;
        default:
          result = await dataSource
            .getRepository(table)
            .findOneBy({ id: itemId });
          break;
      }
      this.logDatabaseTimeLog('findOneById()', sourceName, table, itemId, result);
      return result;
    } catch (ex) {
      console.error('findOneById()', ex);
    } finally {
      this.logDatabaseTimeEnd('findOneById()');
    }
  };

  deleteByIds = async ({ sourceName, table, itemIdOrIds, disableJournaling }: DeleteByIdParams) => {
    this.logDatabaseTime('deleteByIds()');
    try {
      const dataSource = await this.getDataSource(sourceName);
      switch (table) {
        case LinkTableName:
          const linkIds = Array.isArray(itemIdOrIds) ? itemIdOrIds : [itemIdOrIds];
          if (!disableJournaling) {
            const pastLinks = await this.findByIds(sourceName, table, linkIds);
            await dataSource
              .getRepository(JournalEntryTableName)
              .insert(pastLinks.map((link) => ({
                id: uuid(),
                linkId: link.id,
                type: JournalEntryType.DELETE,
                date: new Date(),
                diff: generateJsonString(mapLinkEntityToServerAlignmentLink(link))
              } as JournalEntryEntity)));
          }
          await dataSource
            .getRepository(LinksToSourceWordsName)
            .delete(linkIds);
          await dataSource
            .getRepository(LinksToTargetWordsName)
            .delete(linkIds);
          await dataSource
            .getRepository(LinkTableName)
            .delete(linkIds);
          break;
        default:
          await dataSource
            .getRepository(table)
            .delete(itemIdOrIds);
          break;
      }
      this.logDatabaseTimeLog('deleteByIds()', sourceName, table, itemIdOrIds?.length ?? itemIdOrIds);
      return true;
    } catch (ex) {
      console.error('deleteByIds()', ex);
      return false;
    } finally {
      this.logDatabaseTimeEnd('deleteByIds()');
    }
  };

  findBetweenIds = async (sourceName: string, table: string, fromId: string, toId: string) => {
    this.logDatabaseTime('findBetweenIds()');
    try {
      const dataSource = await this.getDataSource(sourceName);
      let result: any[];
      switch (table) {
        case LinkTableName:
          result = await this.findLinksBetweenIds(dataSource, fromId, toId);
          break;
        default:
          result = await dataSource
            .getRepository(table)
            .createQueryBuilder('item')
            .where('item.id >= :fromId and item.id <= :toId', { fromId, toId })
            .getMany();
          break;
      }
      this.logDatabaseTimeLog('findBetweenIds()', sourceName, table, fromId, toId, result?.length ?? result);
      return result;
    } catch (ex) {
      console.error('findBetweenIds()', ex);
    } finally {
      this.logDatabaseTimeEnd('findBetweenIds()');
    }
  };

  corporaGetPivotWords = async (sourceName: string, side: AlignmentSide, filter: PivotWordFilter, sort: GridSortItem) => {
    const em = (await this.getDataSource(sourceName)).manager;
<<<<<<< HEAD
    return await em.query(`select normalized_text t,
                                  language_id     l,
                                  count(1)        c
                           from words_or_parts w
                               ${filter === 'aligned' ? `inner join links__${side === 'sources' ? 'source' : 'target'}_words j
                                    on w.id = j.word_id inner join links l
                           on l.id = j.link_id
                           where l.status <> 'rejected'
                           and w.side = '${side}' ` : ''}
                               group by t ${this._buildOrderBy(sort, { frequency: 'c', normalizedText: 't' })};`);
=======
    const joins = filter === 'aligned'
      ? `inner join links__${side === 'sources' ? 'source' : 'target'}_words j on w.id = j.word_id inner join links l on l.id = j.link_id`
      : '';
    // If we are viewing aligned pivotWords, then don't count rejected links in the total
    const alignmentFilter =  filter === 'aligned' ? `and l.status <> 'rejected'` : '';
    return await em.query(`select normalized_text t, language_id l, count(1) c
        from words_or_parts w
        ${joins}
        where w.side = '${ side }' ${alignmentFilter}
        group by t ${this._buildOrderBy(sort, { frequency: 'c', normalizedText: 't' })};`);
>>>>>>> 95149042
  };

  languageFindByIds = async (sourceName: string, languageIds: string[]) => {
    const em = (await this.getDataSource(sourceName)).manager;
    return await em.query(`SELECT code, text_direction textDirection, font_family fontFamily
                           from language
                           WHERE code in (${languageIds.map(id => `'${id}'`).join(',')});`);
  };


  languageGetAll = async (sourceName: string) => {
    const em = (await this.getDataSource(sourceName)).manager;
    return await em.query(`SELECT code, text_direction textDirection, font_family fontFamily
                           from language;`);
  };

  corporaGetAlignedWordsByPivotWord = async (sourceName: string, side: AlignmentSide, normalizedText: string, sort: GridSortItem) => {
    const em = (await this.getDataSource(sourceName)).manager;
    switch (side) {
      case 'sources':
        const sourceQueryTextWLang = `
            SELECT sw.normalized_text   t,
                   sw.language_id       sl,
                   l.sources_text       st,
                   tw.language_id       tl,
                   l.targets_text       tt,
                   count(DISTINCT l.id) c
            FROM words_or_parts sw
                     INNER JOIN links__source_words lsw
                                ON sw.id = lsw.word_id
                     INNER JOIN links l
                                ON l.id = lsw.link_id
                     INNER JOIN links__target_words ltw
                                ON l.id = ltw.link_id
                     INNER JOIN words_or_parts tw
                                ON tw.id = ltw.word_id
            WHERE sw.normalized_text = :normalizedText
              AND sw.side = 'sources'
              AND l.targets_text <> ''
              AND l.status <> 'rejected'
            GROUP BY l.sources_text, l.targets_text
                ${this._buildOrderBy(sort, {
                    frequency: 'c', sourceWordTexts: 'sources_text', targetWordTexts: 'targets_text'
                })};`;
        return await em.query(sourceQueryTextWLang, [{ normalizedText }]);
      case 'targets':
        const targetQueryText = `
            SELECT tw.normalized_text   t,
                   sw.language_id       sl,
                   l.sources_text       st,
                   tw.language_id       tl,
                   l.targets_text       tt,
                   count(DISTINCT l.id) c
            FROM words_or_parts tw
                     INNER JOIN links__target_words ltw
                                ON tw.id = ltw.word_id
                     INNER JOIN links l
                                ON l.id = ltw.link_id
                     INNER JOIN links__source_words lsw
                                ON l.id = lsw.link_id
                     INNER JOIN words_or_parts sw
                                ON sw.id = lsw.word_id
            WHERE tw.normalized_text = :normalizedText
              AND tw.side = 'targets'
              AND l.sources_text <> ''
              AND l.status <> 'rejected'
            GROUP BY l.sources_text, l.targets_text
                ${this._buildOrderBy(sort, { frequency: 'c', sourceWordTexts: 'st', targetWordTexts: 'tt' })};`;
        return await em.query(targetQueryText, [{ normalizedText }]);
    }
  };

  corporaGetLinksByAlignedWord = async (sourceName: string, sourcesText: string, targetsText: string, sort: GridSortItem) => {
    const dataSource = (await this.getDataSource(sourceName));
    const entityManager = dataSource.manager;
    const linkIds = (await entityManager.query(`
        SELECT l.id        id,
               ltw.word_id word_id
        FROM links l
                 INNER JOIN links__target_words ltw
                            ON ltw.link_id = l.id
        WHERE l.sources_text = ?
          AND l.targets_text = ?
        GROUP BY id
            ${this._buildOrderBy(sort, { ref: 'word_id' })};`, [sourcesText, targetsText]))
      .map((link: any) => link.id);
    return (await this.findLinksById(dataSource, linkIds));
  };

  _buildOrderBy = (sort: GridSortItem, fieldMap: { [key: string]: string }) => {
    if (!sort || !sort.field || !sort.sort) return '';
    return `ORDER BY ${fieldMap && fieldMap[sort.field] ? fieldMap[sort.field] : sort.field} ${sort.sort}`;
  };
}<|MERGE_RESOLUTION|>--- conflicted
+++ resolved
@@ -1237,18 +1237,6 @@
 
   corporaGetPivotWords = async (sourceName: string, side: AlignmentSide, filter: PivotWordFilter, sort: GridSortItem) => {
     const em = (await this.getDataSource(sourceName)).manager;
-<<<<<<< HEAD
-    return await em.query(`select normalized_text t,
-                                  language_id     l,
-                                  count(1)        c
-                           from words_or_parts w
-                               ${filter === 'aligned' ? `inner join links__${side === 'sources' ? 'source' : 'target'}_words j
-                                    on w.id = j.word_id inner join links l
-                           on l.id = j.link_id
-                           where l.status <> 'rejected'
-                           and w.side = '${side}' ` : ''}
-                               group by t ${this._buildOrderBy(sort, { frequency: 'c', normalizedText: 't' })};`);
-=======
     const joins = filter === 'aligned'
       ? `inner join links__${side === 'sources' ? 'source' : 'target'}_words j on w.id = j.word_id inner join links l on l.id = j.link_id`
       : '';
@@ -1259,7 +1247,6 @@
         ${joins}
         where w.side = '${ side }' ${alignmentFilter}
         group by t ${this._buildOrderBy(sort, { frequency: 'c', normalizedText: 't' })};`);
->>>>>>> 95149042
   };
 
   languageFindByIds = async (sourceName: string, languageIds: string[]) => {
