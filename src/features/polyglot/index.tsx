import React, { useMemo, useRef } from 'react';
import { Card, CircularProgress, Stack, Grid, Typography } from '@mui/material';

import { useAppSelector } from 'app/hooks';
import useDebug from 'hooks/useDebug';
import CorpusComponent from 'features/corpus';
import { CorpusContainer, CorpusViewport } from 'structs';

import './styles.css';
import BCVWP from '../bcvwp/BCVWPSupport';

interface PolyglotProps {
  containers: CorpusContainer[];
  position: BCVWP | null;
}

export const Polyglot: React.FC<PolyglotProps> = ({ containers, position }) => {
  useDebug('PolyglotComponent');
  const containerViewportRefs = useRef<HTMLDivElement[]>([]);

  const scrollLock = useAppSelector((state) => state.app.scrollLock);

  const corpusViewports: CorpusViewport[] | null = useMemo(
    () =>
      containers?.map(
        (container): CorpusViewport => ({
          containerId: container.id,
        })
      ) ?? null,
    // eslint-disable-next-line react-hooks/exhaustive-deps
    [containers, containers.length]
  );

  return (
    <Stack
      direction="row"
      spacing={2}
      style={{ height: '16rem' }}
      justifyContent="stretch"
      alignItems="stretch"
    >
      {(!corpusViewports || corpusViewports.length < 1) && (
        <Grid container flexDirection="column" alignItems="center">
          <Typography variant="h6" style={{ margin: 'auto' }}>
            Loading corpora.
          </Typography>
          <CircularProgress variant="indeterminate" />
        </Grid>
      )}

<<<<<<< HEAD
      {containers.length
        ? corpusViewports.map(
            (corpusViewport: CorpusViewport, index: number) => {
              const corpusId = corpusViewport.containerId;
              const key = `text_${index}`;
              const container = containers.find(
                (c) => c.id === corpusViewport.containerId
              );
              if (!container) return <Grid key={key}/>;
              return (
                <Card
                  onScroll={(e) => {
                    if (scrollLock) {
                      const newScrollTop = (e.target as HTMLDivElement)
                        .scrollTop;
                      containerViewportRefs.current.forEach((ref) => {
                        ref.scrollTop = newScrollTop;
                      });
                    }
                  }}
                  ref={(el) => {
                    if (el) {
                      containerViewportRefs.current[index] = el;
                    }
                  }}
                  elevation={2}
                  className="corpus-container corpus-scroll-container"
                  key={key}
                  style={{
                    flexGrow: '1',
                    flexBasis: '0',
                    minWidth: '16rem',
                    position: 'relative',
                  }}
                >
                  <CorpusComponent
                    key={corpusId}
                    viewCorpora={container}
                    viewportIndex={index}
                    corpora={
                      containers.flatMap((container) => container.corpora) ?? []
                    }
                    position={position}
                  />
                </Card>
              );
            }
          )
        : ''}
=======
      {corpusViewports &&
        corpusViewports.map((corpusViewport: CorpusViewport, index: number) => {
          const corpusId = corpusViewport.containerId;
          const key = `text_${index}`;
          const container = containers.find(
            (c) => c.id === corpusViewport.containerId
          );
          if (!container) return <Grid />;
          return (
            <Card
              onScroll={(e) => {
                if (scrollLock) {
                  const newScrollTop = (e.target as HTMLDivElement).scrollTop;
                  containerViewportRefs.current.forEach((ref) => {
                    ref.scrollTop = newScrollTop;
                  });
                }
              }}
              ref={(el) => {
                if (el) {
                  containerViewportRefs.current[index] = el;
                }
              }}
              elevation={2}
              className="corpus-container corpus-scroll-container"
              key={key}
              style={{
                flexGrow: '1',
                flexBasis: '0',
                minWidth: '16rem',
                position: 'relative',
              }}
            >
              <CorpusComponent
                key={corpusId}
                viewCorpora={container}
                viewportIndex={index}
                corpora={
                  containers.flatMap((container) => container.corpora) ?? []
                }
                position={position}
              />
            </Card>
          );
        })}
>>>>>>> e3dc25a3
    </Stack>
  );
};

export default Polyglot;<|MERGE_RESOLUTION|>--- conflicted
+++ resolved
@@ -48,57 +48,6 @@
         </Grid>
       )}
 
-<<<<<<< HEAD
-      {containers.length
-        ? corpusViewports.map(
-            (corpusViewport: CorpusViewport, index: number) => {
-              const corpusId = corpusViewport.containerId;
-              const key = `text_${index}`;
-              const container = containers.find(
-                (c) => c.id === corpusViewport.containerId
-              );
-              if (!container) return <Grid key={key}/>;
-              return (
-                <Card
-                  onScroll={(e) => {
-                    if (scrollLock) {
-                      const newScrollTop = (e.target as HTMLDivElement)
-                        .scrollTop;
-                      containerViewportRefs.current.forEach((ref) => {
-                        ref.scrollTop = newScrollTop;
-                      });
-                    }
-                  }}
-                  ref={(el) => {
-                    if (el) {
-                      containerViewportRefs.current[index] = el;
-                    }
-                  }}
-                  elevation={2}
-                  className="corpus-container corpus-scroll-container"
-                  key={key}
-                  style={{
-                    flexGrow: '1',
-                    flexBasis: '0',
-                    minWidth: '16rem',
-                    position: 'relative',
-                  }}
-                >
-                  <CorpusComponent
-                    key={corpusId}
-                    viewCorpora={container}
-                    viewportIndex={index}
-                    corpora={
-                      containers.flatMap((container) => container.corpora) ?? []
-                    }
-                    position={position}
-                  />
-                </Card>
-              );
-            }
-          )
-        : ''}
-=======
       {corpusViewports &&
         corpusViewports.map((corpusViewport: CorpusViewport, index: number) => {
           const corpusId = corpusViewport.containerId;
@@ -106,7 +55,7 @@
           const container = containers.find(
             (c) => c.id === corpusViewport.containerId
           );
-          if (!container) return <Grid />;
+          if (!container) return <Grid key={key}/>;
           return (
             <Card
               onScroll={(e) => {
@@ -144,7 +93,6 @@
             </Card>
           );
         })}
->>>>>>> e3dc25a3
     </Stack>
   );
 };
