--- conflicted
+++ resolved
@@ -8,11 +8,7 @@
 import { groupPartsIntoWords } from '../../helpers/groupPartsIntoWords';
 import { useDataLastUpdated, useFindLinksByBCV, useGetLink } from '../../state/links/tableManager';
 import { AlignmentSide } from '../../common/data/project/corpus';
-<<<<<<< HEAD
-import { GridApiCommunity } from '@mui/x-data-grid/internals';
-=======
 import { compressAlignedWords } from '../../helpers/compressAlignedWords';
->>>>>>> 8dca374d
 
 /**
  * optionally declare only link data from the given links will be reflected in the verse display
@@ -28,7 +24,6 @@
   corpus?: Corpus;
   verse: Verse;
   allowGloss?: boolean;
-  apiRef?:  React.MutableRefObject<GridApiCommunity>
 }
 
 /**
@@ -48,8 +43,7 @@
                                corpus,
                                verse,
                                onlyLinkIds,
-                               allowGloss = false,
-                               apiRef
+                               allowGloss = false
                              }: VerseDisplayProps) => {
   // const apiRef = useGridApiContext();
   const dataLastUpdated = useDataLastUpdated();
@@ -91,14 +85,6 @@
     return result;
   }, [onlyLinkIds, allLinks, onlyLink, alignmentSide]);
 
-<<<<<<< HEAD
-  /*
-   * Calculate length of the verse to see if we need to run it through a
-   * condensing algorithm so that tokens are visible in the table
-   */
-  let isAlignedWordCutoff= false ;
-  const computedColumnWidth = apiRef ? apiRef.current.getColumn('verse').computedWidth : 0;
-=======
   const displayTokens = useMemo(() => {
     // /*
     //  * Calculate length of the verse to see if we need to run it through a
@@ -138,7 +124,6 @@
     //     }
     //   }
     // }
->>>>>>> 8dca374d
 
     return readonly && /*isAlignedWordCutoff && */ linkMap
       ? compressAlignedWords(verseTokens.flat(), linkMap).map(x => [x])
@@ -146,31 +131,6 @@
 
   }, [linkMap, readonly, verseTokens]);
 
-<<<<<<< HEAD
-  const text = printableVerseUpToAlignedWord;
-  const canvas = document.createElement("canvas");
-  const ctx = canvas.getContext('2d');
-  if (ctx){
-    let printableVerseWidth = ctx.measureText(text).width;
-    let adjustedPrintableVerseWidth = printableVerseWidth * 1.75
-    if(adjustedPrintableVerseWidth){
-      if(adjustedPrintableVerseWidth > computedColumnWidth ){
-        isAlignedWordCutoff = true;
-      }
-    }
-  }
-  console.log('verseTokens: ', verseTokens)
-
-  // aligned word is cutoff from being displayed in the table
-  if(isAlignedWordCutoff == true && apiRef){
-    return (
-      <div>
-        early return
-      </div>
-    )
-  }
-=======
->>>>>>> 8dca374d
   // aligned word is visible in the table
   return (
     <>
