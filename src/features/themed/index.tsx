--- conflicted
+++ resolved
@@ -146,13 +146,11 @@
       default: '#FAFAFA'
     },
     transparent: '#00000000',
-<<<<<<< HEAD
     linkStateSelector: {
       border: alpha('#000000', .12)
-=======
+    },
     alignmentStateMenu: {
       check: alpha('#000000', .56)
->>>>>>> a85fbb33
     }
   },
   typography: {
@@ -342,13 +340,11 @@
       default: '#121212',
     },
     transparent: '#00000000',
-<<<<<<< HEAD
     linkStateSelector: {
       border: alpha('#000000', .12)
-=======
+    },
     alignmentStateMenu: {
       check: alpha('#FFFFFF', .86)
->>>>>>> a85fbb33
     }
   },
   typography: {
