--- conflicted
+++ resolved
@@ -229,11 +229,7 @@
         }
       >
         <LocalizedTextDisplay languageInfo={languageInfo}>
-<<<<<<< HEAD
-          {(word.text || "").trim()}
-=======
           {word.text}{showAfter ? (word.after || "").trim() : ""}
->>>>>>> bfce2b58
         </LocalizedTextDisplay>
       </Typography>
     </React.Fragment>
