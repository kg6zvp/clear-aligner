--- conflicted
+++ resolved
@@ -9,14 +9,9 @@
 import SpaceDashboardIcon from "@mui/icons-material/SpaceDashboard";
 import { useLocation, useNavigate } from 'react-router-dom';
 import { useEffect } from 'react';
-<<<<<<< HEAD
-import { ProfileAvatar } from '../profileAvatar/profileAvatar';
-import { Drawer, IconButton, Stack, Tooltip } from '@mui/material';
-=======
 import { Drawer, IconButton, Tooltip, useTheme } from '@mui/material';
 
 
->>>>>>> 4e285387
 
 /**
  * This component is used as the main navigation for the app
@@ -64,66 +59,6 @@
         variant="permanent"
         anchor="left"
       >
-<<<<<<< HEAD
-        <Stack direction={"column"}
-               justifyContent={"space-between"}
-               alignItems={"center"}
-               sx={{height: '100vh'}}>
-          <Stack>
-            <ListItem key={ListItems.Home.key} sx={{ display: "flex", flexDirection: "column", px: 0 }}>
-              <Tooltip title={ListItems.Home.displayName} placement="right" arrow>
-                <IconButton
-                  onClick={() => {
-                    navigate({ pathname: ListItems.Home.path })
-                  }}
-                  color={selectedIndex === ListItems.Home.path ? 'primary' : 'default'}
-                  sx={{
-                    p: 1,
-                    backgroundColor: selectedIndex === ListItems.Home.path ? 'lightgrey' : null,
-                    '&:hover': {
-                      backgroundColor: 'lightgrey'
-                    }
-                  }}
-                >
-                  <HomeIcon />
-                </IconButton>
-              </Tooltip>
-            </ListItem>
-            <ListItem key={ListItems.Alignment.key} sx={{ display: "flex", flexDirection: "column", px: 0 }}>
-              <Tooltip title={ListItems.Alignment.displayName} placement="right" arrow>
-                <IconButton
-                  onClick={() => {
-                    navigate({ pathname: ListItems.Alignment.path })
-                  }}
-                  color={selectedIndex === ListItems.Alignment.path ? 'primary' : 'default'}
-                  sx={{
-                    p: 1,
-                    backgroundColor: selectedIndex === ListItems.Alignment.path ? 'lightgrey' : null,
-                    '&:hover': {
-                      backgroundColor: 'lightgrey'
-                    }
-                  }}
-                >
-                  <LinkIcon />
-                </IconButton>
-              </Tooltip>
-            </ListItem>
-            <ListItem key={ListItems.Concordance.key} sx={{ display: "flex", flexDirection: "column", px: 0}}>
-              <Tooltip title={ListItems.Concordance.displayName} placement="right" arrow>
-                <IconButton
-                  onClick={() => {
-                    navigate({ pathname: ListItems.Concordance.path })
-                  }}
-                  color={selectedIndex === ListItems.Concordance.path ? 'primary' : 'default'}
-                  sx={{
-                    p: 1,
-                    backgroundColor: selectedIndex === ListItems.Concordance.path ? 'lightgrey' : null,
-                    '&:hover': {
-                      backgroundColor: 'lightgrey'
-                    }
-                  }}
-                >
-=======
           <ListItem key={ListItems.Home.key} sx={{ display: "flex", flexDirection: "column" }}>
             <Tooltip title={ListItems.Home.displayName} placement="right" arrow>
               <IconButton
@@ -184,18 +119,11 @@
                   }
                 }}
               >
->>>>>>> 4e285387
                   <SpaceDashboardIcon />
-                </IconButton>
-              </Tooltip>
-            </ListItem>
-          </Stack>
-          <Stack>
-            <ListItem key={"5"} sx={{ display: "block", px: 0, pb: 3 }}>
-              <ProfileAvatar/>
-            </ListItem>
-          </Stack>
-        </Stack>
-      </Drawer>
+              </IconButton>
+            </Tooltip>
+          </ListItem>
+
+        </Drawer>
     )
 }