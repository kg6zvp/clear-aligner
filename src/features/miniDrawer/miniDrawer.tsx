/**
 * This file contains the MiniDrawer component which is used for the main
 * navigation of the App.
 */
import * as React from "react";
import ListItem from "@mui/material/ListItem";
import HomeIcon from "@mui/icons-material/Home";
import LinkIcon from "@mui/icons-material/Link";
import SpaceDashboardIcon from "@mui/icons-material/SpaceDashboard";
import { useLocation, useNavigate } from 'react-router-dom';
import { useEffect } from 'react';
<<<<<<< HEAD
import { ProfileAvatar } from '../profileAvatar/profileAvatar';
=======
import { Drawer, IconButton, Tooltip } from '@mui/material';
>>>>>>> 655a3065



/**
 * This component is used as the main navigation for the app
 */
export const MiniDrawer = () => {
  const [selectedIndex, setSelectedIndex] = React.useState("");
  const drawerWidth = 50;

  const ListItems = {
    "Home": {
      key: '/projects',
      path: '/projects',
      displayName: 'Home/Projects'
    },
    "Alignment": {
      key: '/alignment',
      path: '/alignment',
      displayName: 'Alignment Editor'
    },
    "Concordance": {
      key: '/concordance',
      path: '/concordance',
      displayName: 'Concordance'
    }

  }

  const location = useLocation();
  useEffect(() => {
    setSelectedIndex(location.pathname)
  }, [location.pathname])

  const navigate = useNavigate();

    return (
      <Drawer
        sx={{
          width: drawerWidth,
          flexShrink: 0,
          '& .MuiDrawer-paper': {
            width: drawerWidth,
            boxSizing: 'border-box',
          },
        }}
        variant="permanent"
        anchor="left"
      >
          <ListItem key={ListItems.Home.key} sx={{ display: "flex", flexDirection: "column" }}>
            <Tooltip title={ListItems.Home.displayName} placement="right" arrow>
              <IconButton
                onClick={() => {
                  navigate({ pathname: ListItems.Home.path })
                }}
                color={selectedIndex === ListItems.Home.path ? 'primary' : 'default'}
                sx={{
                  p: 1,
                  backgroundColor: selectedIndex === ListItems.Home.path ? 'lightgrey' : null,
                  '&:hover': {
                    backgroundColor: 'lightgrey'
                  }
                }}
              >
                <HomeIcon />
              </IconButton>
            </Tooltip>

          </ListItem>
          <ListItem key={ListItems.Alignment.key} sx={{ display: "flex", flexDirection: "column" }}>
            <Tooltip title={ListItems.Alignment.displayName} placement="right" arrow>
              <IconButton
                onClick={() => {
                  navigate({ pathname: ListItems.Alignment.path })
                }}
                color={selectedIndex === ListItems.Alignment.path ? 'primary' : 'default'}
                sx={{
                  p: 1,
                  backgroundColor: selectedIndex === ListItems.Alignment.path ? 'lightgrey' : null,
                  '&:hover': {
                    backgroundColor: 'lightgrey'
                  }
                }}
              >
                  <LinkIcon />
              </IconButton>
            </Tooltip>
          </ListItem>
          <ListItem key={ListItems.Concordance.key} sx={{ display: "flex", flexDirection: "column" }}>
            <Tooltip title={ListItems.Concordance.displayName} placement="right" arrow>
              <IconButton
                onClick={() => {
                  navigate({ pathname: ListItems.Concordance.path })
                }}
                color={selectedIndex === ListItems.Concordance.path ? 'primary' : 'default'}
                sx={{
                  p: 1,
                  backgroundColor: selectedIndex === ListItems.Concordance.path ? 'lightgrey' : null,
                  '&:hover': {
                    backgroundColor: 'lightgrey'
                  }
                }}
              >
                  <SpaceDashboardIcon />
              </IconButton>
            </Tooltip>
          </ListItem>
<<<<<<< HEAD
          <Divider />
          <ListItem key={"5"} disablePadding sx={{ display: "block" }}>
            <ProfileAvatar/>
          </ListItem>
=======

>>>>>>> 655a3065
        </Drawer>
    )
}<|MERGE_RESOLUTION|>--- conflicted
+++ resolved
@@ -9,11 +9,10 @@
 import SpaceDashboardIcon from "@mui/icons-material/SpaceDashboard";
 import { useLocation, useNavigate } from 'react-router-dom';
 import { useEffect } from 'react';
-<<<<<<< HEAD
 import { ProfileAvatar } from '../profileAvatar/profileAvatar';
-=======
+
+const drawerWidth = 240;
 import { Drawer, IconButton, Tooltip } from '@mui/material';
->>>>>>> 655a3065
 
 
 
@@ -121,14 +120,11 @@
               </IconButton>
             </Tooltip>
           </ListItem>
-<<<<<<< HEAD
           <Divider />
           <ListItem key={"5"} disablePadding sx={{ display: "block" }}>
             <ProfileAvatar/>
           </ListItem>
-=======
 
->>>>>>> 655a3065
         </Drawer>
     )
 }