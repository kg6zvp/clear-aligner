/**
 * This file contains the ProjectsView Component which is responsible for the
 * Project Mode of the CA application.
 */
import {
  Button,
  Card,
  CardContent,
  FormControl,
  Grid,
  InputLabel,
  MenuItem,
  Select,
  Theme,
  Typography
} from '@mui/material';
import React, { useContext, useEffect, useMemo } from 'react';
import ProjectDialog from './projectDialog';
import { Project } from '../../state/projects/tableManager';
import UploadAlignmentGroup from '../controlPanel/uploadAlignmentGroup';
import { DefaultProjectId } from '../../state/links/tableManager';
import { AppContext, THEME_PREFERENCE } from '../../App';
import { UserPreference } from '../../state/preferences/tableManager';
import { useCorpusContainers } from '../../hooks/useCorpusContainers';
import { InitializationStates } from '../../workbench/query';
import { LayoutContext } from '../../AppLayout';
import { Box } from '@mui/system';
import { CloudDownload, CloudOff, CloudSync, Computer, Refresh } from '@mui/icons-material';
import { useProjectsFromServer } from '../../api/projects/useProjectsFromServer';
import { ProjectLocation } from '../../common/data/project/project';
import { SyncProgress, useSyncProject } from '../../api/projects/useSyncProject';
import { DateTime } from 'luxon';
import { Progress } from '../../api/ApiModels';
import { useDownloadProject } from '../../api/projects/useDownloadProject';
import { userState } from '../profileAvatar/profileAvatar';

interface ProjectsViewProps {
  preferredTheme: 'night' | 'day' | 'auto';
  setPreferredTheme: Function;
}

const getPaletteFromProgress = (progress: Progress, theme: Theme) => {
  switch (progress) {
    case Progress.FAILED:
      return theme.palette.error.main;
    case Progress.IN_PROGRESS:
      return theme.palette.text.secondary;
    case Progress.IDLE:
    case Progress.SUCCESS:
    default:
      return theme.palette.primary.main;
  }
};

const ProjectsView: React.FC<ProjectsViewProps> = ({ preferredTheme, setPreferredTheme }) => {
  useContext(LayoutContext);
  const { preferences, projects: initialProjects, userStatus } = React.useContext(AppContext);
  const { refetch: refetchRemoteProjects, progress: remoteFetchProgress } = useProjectsFromServer({
    enabled: false // Prevents immediate and useEffect-based requerying
  });
  const [disableProjectButtons, setDisableProjectButtons] = React.useState(false);

  useEffect(()=>{
    if(remoteFetchProgress === 0 ){
      setDisableProjectButtons(false)
    }
    else{
      setDisableProjectButtons(true)
    }
  },[remoteFetchProgress])

  const isSignedIn = React.useMemo(() => (
    userStatus === userState.LoggedIn
  ), [userStatus]);

  const usingCustomEndpoint = useMemo(() => userStatus === userState.CustomEndpoint, [userStatus]);


  const projects = React.useMemo(() => initialProjects.filter(p => !!p?.name), [initialProjects]);

  const [openProjectDialog, setOpenProjectDialog] = React.useState(false);
  const [selectedProjectId, setSelectedProjectId] = React.useState<string | null>(null);

  const selectProject = React.useCallback((project: Project) => {
    if (project) {
      setSelectedProjectId(project.id);
      setOpenProjectDialog(true);
    }
  }, [setSelectedProjectId, setOpenProjectDialog]);
  const unavailableProjectNames: string[] = React.useMemo(() => (
    projects.map(p => (p.name || '').trim())
  ), [projects]);

  return (
    <>
      <Grid container flexDirection="column" flexWrap={'nowrap'}
            sx={{ height: '100%', width: '100%', paddingTop: '.1rem', overflow: 'hidden' }}>
        <Grid container justifyContent="space-between" alignItems="center"
              sx={{ marginBottom: '.25rem', paddingX: '1.1rem', marginLeft: '1.1rem' }}>
          <Grid container sx={{ width: 'fit-content' }}>
            <Typography variant="h4" sx={{ marginRight: 5, fontWeight: 'bold' }}>Projects</Typography>
            <Button
              variant="contained"
              onClick={() => setOpenProjectDialog(true)}
              sx={{ textTransform: 'none', fontWeight: 'bold' }}
              disabled={disableProjectButtons}
            >Create New</Button>
          </Grid>
          <Grid item sx={{ px: 2 }}>
            {
              (isSignedIn || usingCustomEndpoint) && (
                <Button variant="text"
                        disabled={disableProjectButtons}
                        onClick={() => refetchRemoteProjects({ persist: true, currentProjects: projects })}>
                  <Grid container alignItems="center">
                    <Refresh sx={theme => ({
                      mr: 1,
                      mb: .5,
                      ...(disableProjectButtons ? {
                        '@keyframes rotation': {
                          from: { transform: 'rotate(0deg)' },
                          to: { transform: 'rotate(360deg)' }
                        },
                        animation: '2s linear infinite rotation',
                        fill: theme.palette.text.secondary
                      } : {})
                    })} />
                    <Typography variant="subtitle2" sx={theme => ({
                      textTransform: 'none',
                      fontWeight: 'bold',
                      color: disableProjectButtons ? theme.palette.text.secondary
                        : getPaletteFromProgress(remoteFetchProgress, theme)
                    })}>
                      {disableProjectButtons ? 'Refreshing Remote Projects...' : 'Refresh Remote Projects'}
                    </Typography>
                  </Grid>
                </Button>
              )
            }
          </Grid>
        </Grid>
        <Grid container sx={{ width: '100%', paddingX: '1.1rem', overflow: 'auto' }}>
          {projects
            .sort((p1: Project) => p1?.id === DefaultProjectId ? -1 : projects.indexOf(p1))
            .map((project: Project) => (
              <ProjectCard
                key={`${project?.id ?? project?.name}-${project?.lastSyncTime}-${project?.updatedAt}`}
                project={project}
                onClick={disableProjectButtons ? () => {} : selectProject}
                currentProject={projects.find((p: Project) =>
                  p.id === preferences?.currentProject) ?? projects?.[0]}
                unavailableProjectNames={unavailableProjectNames}
                disableProjectButtons={disableProjectButtons}
              />
            ))}
        </Grid>
        <Box sx={{
          display: 'flex',
          flexDirection: 'column',
          alignItems: 'flex-start',
          paddingTop: '5rem',
          paddingLeft: '2.3rem'
        }}>
          <FormControl sx={{ width: 175 }}>
            <InputLabel id={'theme-label'}>Theme</InputLabel>
            <Select
              labelId={'theme-label'}
              id={'theme-select'}
              value={preferredTheme}
              label={'Theme'}
              onChange={({ target: { value } }) =>
                setPreferredTheme(value as THEME_PREFERENCE)
              }
            >
              <MenuItem value={'auto' as THEME_PREFERENCE}>
                Follow System
              </MenuItem>
              <MenuItem value={'night' as THEME_PREFERENCE}>Dark</MenuItem>
              <MenuItem value={'day' as THEME_PREFERENCE}>Light</MenuItem>
            </Select>
          </FormControl>
        </Box>
      </Grid>
      <ProjectDialog
        open={openProjectDialog}
        projectId={selectedProjectId}
        closeCallback={() => {
          setOpenProjectDialog(false);
          setSelectedProjectId(null);
        }}
        unavailableProjectNames={
          unavailableProjectNames.filter(name =>
            name !== projects.find(p => p.id === selectedProjectId)?.name)
        }
        isSignedIn={isSignedIn}
      />
    </>
  );
};

interface ProjectCardProps {
  project: Project;
  currentProject: Project | undefined;
  onClick: (project: Project) => void;
  unavailableProjectNames: string[];
  disableProjectButtons: boolean;
}

const ProjectCard: React.FC<ProjectCardProps> = ({ project,
                                                   currentProject,
                                                   onClick,
                                                   unavailableProjectNames,
                                                   disableProjectButtons
                                                 }) => {
  useCorpusContainers();

  const { downloadProject, dialog: downloadProjectDialog } = useDownloadProject();
  const {
    sync: syncProject,
    progress: syncingProject,
    dialog: syncDialog,
    uniqueNameError,
    setUniqueNameError
  } = useSyncProject();

  const { setPreferences, projectState, preferences, userStatus } = React.useContext(AppContext);
  const isCurrentProject = React.useMemo(() => project.id === currentProject?.id, [project.id, currentProject?.id]);

  const isSignedIn = React.useMemo(() => userStatus === userState.LoggedIn || userStatus === userState.CustomEndpoint, [userStatus]);
  const usingCustomEndpoint = useMemo(() => userStatus === userState.CustomEndpoint, [userStatus]);

  const updateCurrentProject = React.useCallback(() => {
    projectState.linksTable.reset().catch(console.error);
    projectState.linksTable.setSourceName(project.id);
    setPreferences((p: UserPreference | undefined) => ({
      ...(p ?? {}) as UserPreference,
      currentProject: project.id,
      initialized: InitializationStates.UNINITIALIZED
    }));
    // eslint-disable-next-line react-hooks/exhaustive-deps
  }, [setPreferences, preferences, project.id, projectState.userPreferenceTable, projectState.linksTable]);

  const syncLocalProjectWithServer = React.useCallback(() => {
    syncProject(project);
  }, [project, syncProject]);

  const cloudSyncInfo = useMemo(() => {
    const signedOutIcon = (
      <Grid container justifyContent="flex-end" alignItems="center">
        <Button variant="text" disabled sx={{ textTransform: 'none' }}>
          <span style={{ color: 'grey' }}>Unavailable</span>
          <CloudOff sx={theme => ({ fill: theme.palette.text.secondary, mb: .5, ml: .5 })} />
        </Button>
      </Grid>
    );
    switch (project.location) {
      case ProjectLocation.LOCAL:
        return (
<<<<<<< HEAD
          isSignedIn ? <Grid container justifyContent="flex-end" alignItems="center">
            <Button variant="text" disabled={![SyncProgress.IDLE, SyncProgress.FAILED].includes(syncingProject) || disableProjectButtons}
=======
          (isSignedIn || usingCustomEndpoint) ? <Grid container justifyContent="flex-end" alignItems="center">
            <Button variant="text" disabled={![SyncProgress.IDLE, SyncProgress.FAILED].includes(syncingProject)}
>>>>>>> ddfb7240
                    sx={{ textTransform: 'none' }} onClick={syncLocalProjectWithServer}>
              Upload Project
              <Computer sx={theme => ({ fill: disableProjectButtons ? theme.palette.text.secondary
                  : theme.palette.primary.main, mb: .5, ml: .5})} />
            </Button>
          </Grid> : signedOutIcon
        );
      case ProjectLocation.REMOTE:
        return (isSignedIn || usingCustomEndpoint) ? (
          <Grid container justifyContent="flex-end" alignItems="center">
            <Button variant="text" disabled={![SyncProgress.IDLE, SyncProgress.FAILED].includes(syncingProject) || disableProjectButtons}
                    sx={{ textTransform: 'none' }} onClick={() => downloadProject(project.id)}>
              Download Project
              <CloudDownload sx={theme => ({ fill: disableProjectButtons ? theme.palette.text.secondary
                  : theme.palette.primary.main, mb: .5, ml: .5 })} />
            </Button>
          </Grid>
        ) : signedOutIcon;
      case ProjectLocation.SYNCED:
      default:
        return (
          <Grid container flexDirection="column">
            <Grid container justifyContent="flex-end" alignItems="center">
              <CloudSync sx={theme => ({ ml: 1, fill: theme.palette.text.secondary })} />
            </Grid>
          </Grid>
        );
    }
<<<<<<< HEAD
  }, [project.location, project.id, isSignedIn, syncingProject, syncLocalProjectWithServer, downloadProject, disableProjectButtons]);
=======
  }, [project.location, project.id, isSignedIn, syncingProject, syncLocalProjectWithServer, downloadProject, usingCustomEndpoint]);
>>>>>>> ddfb7240

  const currentProjectIndicator = useMemo(() => {
    if (isCurrentProject) {
      return (<Typography variant="subtitle2">Current Project</Typography>);
    } else if (project.location !== ProjectLocation.REMOTE) {
      return (
        <Button variant="text" size="small" sx={{ textTransform: 'none' }}
                disabled={disableProjectButtons}
                onClick={e => {
                  e.preventDefault();
                  updateCurrentProject();
                }}
        >Open</Button>
      );
    } else {
      return <></>;
    }
  }, [isCurrentProject, project, updateCurrentProject, disableProjectButtons]);

  return (
    <>
      <Card sx={theme => ({
        height: 250, width: 250, m: 2.5, '&:hover': {
          boxShadow: (theme.palette as unknown as { mode: string; }).mode === 'dark'
            ? '0px 2px 4px -1px rgba(255,255,255,0.2), 0px 4px 5px 0px rgba(255,255,255,0.14), 0px 1px 10px 0px rgba(255,255,255,0.12)'
            : '0px 2px 4px -1px rgba(0,0,0,0.2), 0px 4px 5px 0px rgba(0,0,0,0.14), 0px 1px 10px 0px rgba(0,0,0,0.12)'
        }, transition: 'box-shadow 0.25s ease', '*': { cursor: disableProjectButtons ? 'default'  : 'pointer' },
        position: 'relative'
      })}>
        <CardContent sx={{
          display: 'flex',
          flexDirection: 'column',
          justifyContent: 'space-between',
          alignItems: 'flex-end',
          height: '100%'
        }}>
          {cloudSyncInfo}
          <Grid container justifyContent="center" alignItems="center" sx={{ height: '100%' }}
                onClick={() => onClick(project)}>
            <Typography variant="h6"
                        sx={{ textAlign: 'center', mt: 4 }}>{project.name}</Typography>
          </Grid>
          <Grid container justifyContent="space-between" alignItems="center">
            <Grid item>
              {currentProjectIndicator}
            </Grid>
            <Grid container alignItems="center" sx={{ height: 75, width: 'fit-content' }}>
              {project.location !== ProjectLocation.REMOTE ?
                <UploadAlignmentGroup
                  projectId={project.id}
                  size="small"
                  containers={[
                    ...(project.sourceCorpora ? [project.sourceCorpora] : []),
                    ...(project.targetCorpora ? [project.targetCorpora] : [])
                  ]}
                  allowImport={isCurrentProject}
                  isSignedIn={isSignedIn}
                  disableProjectButtons={disableProjectButtons}
                /> : <></>}
            </Grid>
          </Grid>
          {
            (!!project.lastSyncTime && syncingProject !== SyncProgress.FAILED) && (
              <Typography variant="caption" color="text.secondary" sx={{ position: 'absolute', bottom: 0, left: 10 }}>
                <span style={{ fontWeight: 'bold' }}>Last sync:</span>
                &nbsp;{DateTime.fromJSDate(new Date(project.lastSyncTime)).toFormat('MMMM dd yyyy, hh:mm:ss a')}
              </Typography>
            )
          }
          {
            syncingProject === SyncProgress.FAILED && (
              <Typography variant="caption" color="error" sx={{ position: 'absolute', bottom: 0, left: 10 }}>
                There was an error uploading this project.
              </Typography>
            )
          }
        </CardContent>
      </Card>
      {syncDialog}
      {downloadProjectDialog}
      <ProjectDialog
        open={uniqueNameError}
        projectId={project.id}
        closeCallback={() => setUniqueNameError(false)}
        unavailableProjectNames={[project.name, ...unavailableProjectNames]}
        isSignedIn={isSignedIn}
      />
    </>
  );
};

export default ProjectsView;<|MERGE_RESOLUTION|>--- conflicted
+++ resolved
@@ -256,13 +256,8 @@
     switch (project.location) {
       case ProjectLocation.LOCAL:
         return (
-<<<<<<< HEAD
-          isSignedIn ? <Grid container justifyContent="flex-end" alignItems="center">
+          (isSignedIn || usingCustomEndpoint) ? <Grid container justifyContent="flex-end" alignItems="center">
             <Button variant="text" disabled={![SyncProgress.IDLE, SyncProgress.FAILED].includes(syncingProject) || disableProjectButtons}
-=======
-          (isSignedIn || usingCustomEndpoint) ? <Grid container justifyContent="flex-end" alignItems="center">
-            <Button variant="text" disabled={![SyncProgress.IDLE, SyncProgress.FAILED].includes(syncingProject)}
->>>>>>> ddfb7240
                     sx={{ textTransform: 'none' }} onClick={syncLocalProjectWithServer}>
               Upload Project
               <Computer sx={theme => ({ fill: disableProjectButtons ? theme.palette.text.secondary
@@ -291,11 +286,7 @@
           </Grid>
         );
     }
-<<<<<<< HEAD
-  }, [project.location, project.id, isSignedIn, syncingProject, syncLocalProjectWithServer, downloadProject, disableProjectButtons]);
-=======
-  }, [project.location, project.id, isSignedIn, syncingProject, syncLocalProjectWithServer, downloadProject, usingCustomEndpoint]);
->>>>>>> ddfb7240
+  }, [project.location, project.id, isSignedIn, syncingProject, syncLocalProjectWithServer, downloadProject, disableProjectButtons, usingCustomEndpoint]);
 
   const currentProjectIndicator = useMemo(() => {
     if (isCurrentProject) {
