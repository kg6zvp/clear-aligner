/**
 * This file contains the ProjectsView Component which is responsible for the
 * Project Mode of the CA application.
 */
<<<<<<< HEAD
import { Button, Card, CardContent, Grid, Theme, Typography } from '@mui/material';
import React, { useContext, useEffect, useMemo } from 'react';
=======
import {
  Button,
  Card,
  CardContent,
  FormControl,
  Grid,
  InputLabel,
  MenuItem,
  Select,
  Typography
} from '@mui/material';
import React, { useContext } from 'react';
>>>>>>> 0030a854
import ProjectDialog from './projectDialog';
import { Project } from '../../state/projects/tableManager';
import UploadAlignmentGroup from '../controlPanel/uploadAlignmentGroup';
import { DefaultProjectName } from '../../state/links/tableManager';
import { AppContext, THEME_PREFERENCE } from '../../App';
import { UserPreference } from '../../state/preferences/tableManager';
import { useCorpusContainers } from '../../hooks/useCorpusContainers';
import { InitializationStates } from '../../workbench/query';
import { LayoutContext } from '../../AppLayout';
<<<<<<< HEAD
import { CloudDownload, CloudSync, Computer, Refresh } from '@mui/icons-material';
import { useProjectsFromServer } from '../../api/projects/useProjectsFromServer';
import { ProjectLocation } from '../../common/data/project/project';
import { SyncProgress, useSyncProject } from '../../api/projects/useSyncProject';
import { DateTime } from 'luxon';
import { Progress } from '../../api/ApiModels';
import { useDownloadProject } from '../../api/projects/useDownloadProject';
=======
import { Box } from '@mui/system';
>>>>>>> 0030a854

interface ProjectsViewProps {
  preferredTheme: "night" | "day" | "auto";
  setPreferredTheme: Function;
}

<<<<<<< HEAD
const getPaletteFromProgress = (progress: Progress, theme: Theme) => {
  switch (progress) {
    case Progress.FAILED:
      return theme.palette.error.main;
    case Progress.IN_PROGRESS:
      return theme.palette.text.secondary;
    case Progress.IDLE:
    case Progress.SUCCESS:
    default:
      return theme.palette.primary.main;
  }
};

const ProjectsView: React.FC<ProjectsViewProps> = () => {
  const layoutCtx = useContext(LayoutContext);
  const { preferences, projects: initialProjects } = React.useContext(AppContext);
  const { refetch: refetchRemoteProjects, progress: remoteFetchProgress } = useProjectsFromServer({
    enabled: false // Prevents immediate and useEffect-based requerying
  });

  const projects = React.useMemo(() => initialProjects.filter(p => !!p?.name), [initialProjects]);

=======
const ProjectsView: React.FC<ProjectsViewProps> = (
  {preferredTheme, setPreferredTheme}) => {
  const { projects, preferences  } = React.useContext(AppContext);
>>>>>>> 0030a854
  const [openProjectDialog, setOpenProjectDialog] = React.useState(false);
  const [selectedProjectId, setSelectedProjectId] = React.useState<string | null>(null);

  const selectProject = React.useCallback((project: Project) => {
    if (project) {
      setSelectedProjectId(project.id);
      setOpenProjectDialog(true);
    }
  }, [setSelectedProjectId, setOpenProjectDialog]);
<<<<<<< HEAD

  const unavailableProjectNames: string[] = React.useMemo(() => (
    projects.map(p => (p.name || '').trim())
  ), [projects]);

  useEffect(() => {
    layoutCtx.setMenuBarDelegate(
      <Typography sx={{ textAlign: 'center' }}>
        Projects
      </Typography>
    );
  }, [layoutCtx, preferences?.currentProject]);

  return (
    <>
      <Grid container flexDirection="column" flexWrap={'nowrap'}
            sx={{ height: '100%', width: '100%', paddingTop: '.1rem', overflow: 'hidden' }}>
        <Grid container justifyContent="space-between" alignItems="center"
              sx={{ marginBottom: '.25rem', paddingX: '1.1rem', marginLeft: '1.1rem' }}>
          <Grid container sx={{ width: 'fit-content' }}>
            <Typography variant="h4" sx={{ marginRight: 5, fontWeight: 'bold' }}>Projects</Typography>
            <Button
              variant="contained"
              onClick={() => setOpenProjectDialog(true)}
              sx={{ textTransform: 'none', fontWeight: 'bold' }}
            >Create New</Button>
          </Grid>
          <Grid item sx={{ px: 2 }}>
            <Button variant="text" onClick={() => refetchRemoteProjects({persist: true, currentProjects: projects})}>
              <Grid container alignItems="center">
                <Refresh sx={theme => ({
                  mr: 1,
                  mb: .5,
                  ...(remoteFetchProgress === Progress.IN_PROGRESS ? {
                    '@keyframes rotation': { from: { transform: 'rotate(0deg)' }, to: { transform: 'rotate(360deg)' } },
                    animation: '2s linear infinite rotation',
                    fill: getPaletteFromProgress(remoteFetchProgress, theme)
                  } : {})
                })} />
                <Typography variant="subtitle2" sx={theme => ({
                  textTransform: 'none',
                  fontWeight: 'bold',
                  color: getPaletteFromProgress(remoteFetchProgress, theme)
                })}>
                  {remoteFetchProgress === Progress.IN_PROGRESS ? 'Refreshing Remote Projects...' : 'Refresh Remote Projects'}
                </Typography>
              </Grid>
            </Button>
          </Grid>
=======
  useContext(LayoutContext);
  return (
    <>
      <Grid container flexDirection="column" flexWrap={'nowrap'}
            sx={{ height: '100%', width: '100%', paddingTop: '2.1rem', overflow: 'hidden' }}>
        <Grid container sx={{ marginBottom: '.25rem', paddingX: '1.1rem', marginLeft: '1.1rem' }}>
          <Typography variant="h4" sx={{ marginRight: 5, fontWeight: 'bold' }}>Projects</Typography>
          <Button
            variant="contained"
            onClick={() => setOpenProjectDialog(true)}
            sx={{ textTransform: 'none', fontWeight: 'bold' }}
          >Create New</Button>
>>>>>>> 0030a854
        </Grid>
        <Grid container sx={{ width: '100%', paddingX: '1.1rem', overflow: 'auto' }}>
          {projects
            .sort((p1: Project) => p1?.id === DefaultProjectName ? -1 : projects.indexOf(p1))
            .map((project: Project) => (
              <ProjectCard
                key={`${project?.id ?? project?.name}-${project?.lastSyncTime}-${project?.lastUpdated}`}
                project={project}
                onClick={selectProject}
<<<<<<< HEAD
                currentProject={projects.find((p: Project) => p?.id === preferences?.currentProject) ?? projects?.[0]}
=======
                currentProject={projects.find((p: Project) =>
                  p.id === preferences?.currentProject) ?? projects?.[0]}
>>>>>>> 0030a854
              />
            ))}
        </Grid>
        <Box sx={{ display: 'flex',
          flexDirection: 'column',
          alignItems: 'flex-start',
          paddingTop: '5rem',
          paddingLeft: '2.3rem'
        }}>
          <FormControl sx={{ width: 175 }} >
            <InputLabel id={'theme-label'}>Theme</InputLabel>
            <Select
              labelId={'theme-label'}
              id={'theme-select'}
              value={preferredTheme}
              label={'Theme'}
              onChange={({ target: { value } }) =>
                setPreferredTheme(value as THEME_PREFERENCE)
              }
            >
              <MenuItem value={'auto' as THEME_PREFERENCE}>
                Follow System
              </MenuItem>
              <MenuItem value={'night' as THEME_PREFERENCE}>Dark</MenuItem>
              <MenuItem value={'day' as THEME_PREFERENCE}>Light</MenuItem>
            </Select>
          </FormControl>
        </Box>
      </Grid>
      <ProjectDialog
        open={openProjectDialog}
        projectId={selectedProjectId}
        closeCallback={() => {
          setOpenProjectDialog(false);
          setSelectedProjectId(null);
        }}
        unavailableProjectNames={unavailableProjectNames}
      />
    </>
  );
};

interface ProjectCardProps {
  project: Project;
  currentProject: Project | undefined;
  onClick: (project: Project) => void;
}

const ProjectCard: React.FC<ProjectCardProps> = ({ project, currentProject, onClick }) => {
  useCorpusContainers();

  const {downloadProject, dialog: downloadProjectDialog} = useDownloadProject();
  const { sync: syncProject, progress: syncingProject, dialog: syncDialog } = useSyncProject();

  const { setPreferences, projectState, preferences } = React.useContext(AppContext);
  const isCurrentProject = React.useMemo(() => project.id === currentProject?.id, [project.id, currentProject?.id]);

  const updateCurrentProject = React.useCallback(() => {
    projectState.linksTable.reset().catch(console.error);
    projectState.linksTable.setSourceName(project.id);
    setPreferences((p: UserPreference | undefined) => ({
      ...(p ?? {}) as UserPreference,
      currentProject: project.id,
      initialized: InitializationStates.UNINITIALIZED
    }));
    // eslint-disable-next-line react-hooks/exhaustive-deps
  }, [setPreferences, preferences, project.id, projectState.userPreferenceTable, projectState.linksTable]);

  const syncLocalProjectWithServer = React.useCallback(() => {
    syncProject(project).catch(console.error);
  }, [project, syncProject]);

  const cloudSyncInfo = useMemo(() => {
    switch (project.location) {
      case ProjectLocation.LOCAL:
        return (
          <Grid container justifyContent="flex-end" alignItems="center">
            <Button variant="text" disabled={![SyncProgress.IDLE, SyncProgress.FAILED].includes(syncingProject)}
                    sx={{ textTransform: 'none' }} onClick={syncLocalProjectWithServer}>
              Upload Project
              <Computer sx={theme => ({ fill: theme.palette.primary.main, mb: .5, ml: .5 })} />
            </Button>
          </Grid>
        );
      case ProjectLocation.REMOTE:
        return (
          <Grid container justifyContent="flex-end" alignItems="center">
            <Button variant="text" disabled={![SyncProgress.IDLE, SyncProgress.FAILED].includes(syncingProject)}
                    sx={{ textTransform: 'none' }} onClick={() => downloadProject(project.id)}>
              Download Project
              <CloudDownload sx={theme => ({ fill: theme.palette.primary.main, mb: .5, ml: .5 })} />
            </Button>
          </Grid>
        );
      case ProjectLocation.SYNCED:
      default:
        return (
          <Grid container flexDirection="column">
            <Grid container justifyContent="flex-end" alignItems="center">
              <CloudSync sx={theme => ({ ml: 1, fill: theme.palette.text.secondary})} />
            </Grid>
          </Grid>
        );
    }
  }, [project, syncLocalProjectWithServer, syncingProject]);

  const currentProjectIndicator = useMemo(() => {
    if (isCurrentProject) {
      return (<Typography variant="subtitle2">Current Project</Typography>);
    } else if(project.location !== ProjectLocation.REMOTE ) {
      return (
        <Button variant="text" size="small" sx={{ textTransform: 'none' }}
                      onClick={e => {
                        e.preventDefault();
                        updateCurrentProject();
                      }}
        >Open</Button>
      );
    } else {
      return <></>
    }
  }, [isCurrentProject, project, updateCurrentProject]);

  return (
    <>
      <Card sx={theme => ({
        height: 250, width: 250, m: 2.5, '&:hover': {
          boxShadow: (theme.palette as unknown as { mode: string; }).mode === 'dark'
            ? '0px 2px 4px -1px rgba(255,255,255,0.2), 0px 4px 5px 0px rgba(255,255,255,0.14), 0px 1px 10px 0px rgba(255,255,255,0.12)'
            : '0px 2px 4px -1px rgba(0,0,0,0.2), 0px 4px 5px 0px rgba(0,0,0,0.14), 0px 1px 10px 0px rgba(0,0,0,0.12)'
        }, transition: 'box-shadow 0.25s ease', '*': { cursor: 'pointer' },
        position: 'relative'
      })}>
        <CardContent sx={{
          display: 'flex',
          flexDirection: 'column',
          justifyContent: 'space-between',
          alignItems: 'flex-end',
          height: '100%'
        }}>
          {cloudSyncInfo}
          <Grid container justifyContent="center" alignItems="center" sx={{ height: '100%' }}
                onClick={() => onClick(project)}>
            <Typography variant="h6"
                        sx={{ textAlign: 'center', mt: 4 }}>{project.name}</Typography>
          </Grid>
          <Grid container justifyContent="space-between" alignItems="center">
            <Grid item>
              {currentProjectIndicator}
            </Grid>
            <Grid item>
              {project.location !== ProjectLocation.REMOTE ?
                <UploadAlignmentGroup
                  projectId={project.id}
                  size="small"
                  containers={[
                    ...(project.sourceCorpora ? [project.sourceCorpora] : []),
                    ...(project.targetCorpora ? [project.targetCorpora] : [])
                  ]}
                  allowImport={isCurrentProject}
                />
                : <></>}
            </Grid>
          </Grid>
          {
            (!!project.lastSyncTime && syncingProject !== SyncProgress.FAILED) && (
              <Typography variant="caption" color="text.secondary" sx={{ position: 'absolute', bottom: 0, left: 10 }}>
                <span style={{fontWeight: 'bold'}}>Last sync:</span>
                &nbsp;{DateTime.fromJSDate(new Date(project.lastSyncTime)).toFormat('MMMM dd yyyy, hh:mm:ss a')}
              </Typography>
            )
          }
          {
            syncingProject === SyncProgress.FAILED && (
              <Typography variant="caption" color="error" sx={{ position: 'absolute', bottom: 0, left: 10 }}>
                There was an error uploading this project.
              </Typography>
            )
          }
        </CardContent>
      </Card>
      {syncDialog}
      {downloadProjectDialog}
    </>
  );
};

export default ProjectsView;<|MERGE_RESOLUTION|>--- conflicted
+++ resolved
@@ -2,10 +2,6 @@
  * This file contains the ProjectsView Component which is responsible for the
  * Project Mode of the CA application.
  */
-<<<<<<< HEAD
-import { Button, Card, CardContent, Grid, Theme, Typography } from '@mui/material';
-import React, { useContext, useEffect, useMemo } from 'react';
-=======
 import {
   Button,
   Card,
@@ -14,11 +10,10 @@
   Grid,
   InputLabel,
   MenuItem,
-  Select,
+  Select, Theme,
   Typography
 } from '@mui/material';
-import React, { useContext } from 'react';
->>>>>>> 0030a854
+import React, { useContext, useEffect, useMemo } from 'react';
 import ProjectDialog from './projectDialog';
 import { Project } from '../../state/projects/tableManager';
 import UploadAlignmentGroup from '../controlPanel/uploadAlignmentGroup';
@@ -28,7 +23,7 @@
 import { useCorpusContainers } from '../../hooks/useCorpusContainers';
 import { InitializationStates } from '../../workbench/query';
 import { LayoutContext } from '../../AppLayout';
-<<<<<<< HEAD
+import { Box } from '@mui/system';
 import { CloudDownload, CloudSync, Computer, Refresh } from '@mui/icons-material';
 import { useProjectsFromServer } from '../../api/projects/useProjectsFromServer';
 import { ProjectLocation } from '../../common/data/project/project';
@@ -36,16 +31,12 @@
 import { DateTime } from 'luxon';
 import { Progress } from '../../api/ApiModels';
 import { useDownloadProject } from '../../api/projects/useDownloadProject';
-=======
-import { Box } from '@mui/system';
->>>>>>> 0030a854
 
 interface ProjectsViewProps {
   preferredTheme: "night" | "day" | "auto";
   setPreferredTheme: Function;
 }
 
-<<<<<<< HEAD
 const getPaletteFromProgress = (progress: Progress, theme: Theme) => {
   switch (progress) {
     case Progress.FAILED:
@@ -59,20 +50,16 @@
   }
 };
 
-const ProjectsView: React.FC<ProjectsViewProps> = () => {
-  const layoutCtx = useContext(LayoutContext);
+const ProjectsView: React.FC<ProjectsViewProps> = ({preferredTheme, setPreferredTheme}) => {
+  useContext(LayoutContext);
   const { preferences, projects: initialProjects } = React.useContext(AppContext);
   const { refetch: refetchRemoteProjects, progress: remoteFetchProgress } = useProjectsFromServer({
     enabled: false // Prevents immediate and useEffect-based requerying
   });
 
+
   const projects = React.useMemo(() => initialProjects.filter(p => !!p?.name), [initialProjects]);
 
-=======
-const ProjectsView: React.FC<ProjectsViewProps> = (
-  {preferredTheme, setPreferredTheme}) => {
-  const { projects, preferences  } = React.useContext(AppContext);
->>>>>>> 0030a854
   const [openProjectDialog, setOpenProjectDialog] = React.useState(false);
   const [selectedProjectId, setSelectedProjectId] = React.useState<string | null>(null);
 
@@ -82,19 +69,9 @@
       setOpenProjectDialog(true);
     }
   }, [setSelectedProjectId, setOpenProjectDialog]);
-<<<<<<< HEAD
-
   const unavailableProjectNames: string[] = React.useMemo(() => (
     projects.map(p => (p.name || '').trim())
   ), [projects]);
-
-  useEffect(() => {
-    layoutCtx.setMenuBarDelegate(
-      <Typography sx={{ textAlign: 'center' }}>
-        Projects
-      </Typography>
-    );
-  }, [layoutCtx, preferences?.currentProject]);
 
   return (
     <>
@@ -132,20 +109,6 @@
               </Grid>
             </Button>
           </Grid>
-=======
-  useContext(LayoutContext);
-  return (
-    <>
-      <Grid container flexDirection="column" flexWrap={'nowrap'}
-            sx={{ height: '100%', width: '100%', paddingTop: '2.1rem', overflow: 'hidden' }}>
-        <Grid container sx={{ marginBottom: '.25rem', paddingX: '1.1rem', marginLeft: '1.1rem' }}>
-          <Typography variant="h4" sx={{ marginRight: 5, fontWeight: 'bold' }}>Projects</Typography>
-          <Button
-            variant="contained"
-            onClick={() => setOpenProjectDialog(true)}
-            sx={{ textTransform: 'none', fontWeight: 'bold' }}
-          >Create New</Button>
->>>>>>> 0030a854
         </Grid>
         <Grid container sx={{ width: '100%', paddingX: '1.1rem', overflow: 'auto' }}>
           {projects
@@ -155,12 +118,8 @@
                 key={`${project?.id ?? project?.name}-${project?.lastSyncTime}-${project?.lastUpdated}`}
                 project={project}
                 onClick={selectProject}
-<<<<<<< HEAD
-                currentProject={projects.find((p: Project) => p?.id === preferences?.currentProject) ?? projects?.[0]}
-=======
                 currentProject={projects.find((p: Project) =>
                   p.id === preferences?.currentProject) ?? projects?.[0]}
->>>>>>> 0030a854
               />
             ))}
         </Grid>
