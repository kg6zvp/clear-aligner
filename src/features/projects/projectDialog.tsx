--- conflicted
+++ resolved
@@ -133,27 +133,16 @@
           }]);
         }
 
-<<<<<<< HEAD
+        setPreferences(p => ({...(p ?? {}) as UserPreference, initialized: false}));
         if(!projectId) {
-          await projectState.projectTable?.save?.(projectToUpdate, !!fileContent)
-=======
-        if (!projectId) {
-          resolve(projectState.projectTable?.save?.(projectToUpdate))
->>>>>>> f2c1fcab
           setProjects((p: Project[]) => [...p, projectToUpdate]);
+          resolve(projectState.projectTable?.save?.(projectToUpdate, !!fileContent))
         } else {
-          await projectState.projectTable?.update?.(projectToUpdate, !!fileContent);
           setProjects((project: Project[]) => project.map(p => p.id === projectId ? projectToUpdate : p));
+          resolve(projectState.projectTable?.update?.(projectToUpdate, !!fileContent));
         }
-<<<<<<< HEAD
-        setPreferences(p => ({...(p ?? {}) as UserPreference, initialized: false}));
-
-        setLoading(false);
-        handleClose();
-=======
->>>>>>> f2c1fcab
       }, 100);
-    })
+    });
   }
   , [project, fileContent, handleClose, dispatch, preferences, setProjects, setLoading]);
 
