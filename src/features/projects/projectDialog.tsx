--- conflicted
+++ resolved
@@ -78,12 +78,8 @@
     setUploadErrors([]);
     setProject(getInitialProjectState());
     closeCallback();
-<<<<<<< HEAD
-  }, [closeCallback, setProject, setUploadErrors]);
-
-=======
-  }, [closeCallback, setProject, setLoading, setUploadErrors, setFileContent]);
->>>>>>> 1cd35bea
+  }, [closeCallback, setProject, setUploadErrors, setFileContent]);
+
   const enableCreate = React.useMemo(() => (
     !uploadErrors.length
     && (project.fileName || '').length
@@ -133,20 +129,6 @@
             }]);
           }
 
-<<<<<<< HEAD
-        setPreferences(p => ({...(p ?? {}) as UserPreference, initialized: false}));
-        if(!projectId) {
-          setProjects((p: Project[]) => [...p, projectToUpdate]);
-          resolve(projectState.projectTable?.save?.(projectToUpdate, !!fileContent))
-        } else {
-          setProjects((project: Project[]) => project.map(p => p.id === projectId ? projectToUpdate : p));
-          resolve(projectState.projectTable?.update?.(projectToUpdate, !!fileContent));
-        }
-      }, 100);
-    });
-  }
-  , [project, fileContent, handleClose, dispatch, preferences, setProjects]);
-=======
           setPreferences(p => ({ ...(p ?? {}) as UserPreference, initialized: false }));
           if (!projectId) {
             setProjects((p: Project[]) => [...p, projectToUpdate]);
@@ -159,7 +141,6 @@
       });
     }
     , [project, fileContent, dispatch, preferences, setProjects, setPreferences]);
->>>>>>> 1cd35bea
 
   const handleDelete = React.useCallback(async () => {
     if (projectId) {
