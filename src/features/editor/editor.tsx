import {ReactElement, useEffect, useState} from 'react';
import { Container } from '@mui/material';

import useDebug from 'hooks/useDebug';
<<<<<<< HEAD
import {useAppDispatch} from 'app/hooks';
import { setTheme } from 'state/app.slice';
=======
import { useAppDispatch } from 'app/hooks';
import { loadAlignments, loadCorpora } from 'state/alignment.slice';
>>>>>>> 9340c92a

import Polyglot from 'features/polyglot';
import ControlPanel from 'features/controlPanel';
import ContextPanel from 'features/contextPanel';

import {Alignment, Corpus} from 'structs';

import '../../styles/theme.css';
import {loadAlignments} from "../../state/alignment.slice";
import {queryText} from "../../workbench/query";

interface EditorProps {
  alignments: Alignment[];
  alignmentUpdated: Function;
  bcvId: string
}

<<<<<<< HEAD
export const Editor = (props: EditorProps): ReactElement => {
  const [corpora, setCorpora] = useState<Corpus[]>([]);
  const { alignments, theme, alignmentUpdated, bcvId } = props;
=======
const Editor = (props: EditorProps): ReactElement => {
  const { corpora, alignments, alignmentUpdated } = props;
>>>>>>> 9340c92a
  useDebug('Editor');

  const dispatch = useAppDispatch();

  useEffect(() => {
<<<<<<< HEAD
    queryText().then(setCorpora);
    dispatch(loadAlignments(alignments));
    dispatch(setTheme(theme));
  }, [dispatch, theme, alignments]);
=======
    if (alignments) {
      dispatch(loadAlignments(alignments));
    }

    if (corpora) {
      dispatch(loadCorpora(copySyntaxData(corpora)));
    }
  }, [dispatch, corpora, alignments]);
>>>>>>> 9340c92a

  return (
    <Container maxWidth={false}>
      <Polyglot bcvId={bcvId} corpora={corpora}/>
      <ControlPanel alignmentUpdated={alignmentUpdated} corpora={corpora} />
      <ContextPanel corpora={corpora} />
    </Container>
  );
};

export default Editor;<|MERGE_RESOLUTION|>--- conflicted
+++ resolved
@@ -2,13 +2,7 @@
 import { Container } from '@mui/material';
 
 import useDebug from 'hooks/useDebug';
-<<<<<<< HEAD
 import {useAppDispatch} from 'app/hooks';
-import { setTheme } from 'state/app.slice';
-=======
-import { useAppDispatch } from 'app/hooks';
-import { loadAlignments, loadCorpora } from 'state/alignment.slice';
->>>>>>> 9340c92a
 
 import Polyglot from 'features/polyglot';
 import ControlPanel from 'features/controlPanel';
@@ -19,47 +13,31 @@
 import '../../styles/theme.css';
 import {loadAlignments} from "../../state/alignment.slice";
 import {queryText} from "../../workbench/query";
+import BCVWP from "../../BCVWP/BCVWPSupport";
 
 interface EditorProps {
+  corpora: Corpus[];
+  currentPosition: BCVWP;
   alignments: Alignment[];
   alignmentUpdated: Function;
-  bcvId: string
 }
 
-<<<<<<< HEAD
-export const Editor = (props: EditorProps): ReactElement => {
-  const [corpora, setCorpora] = useState<Corpus[]>([]);
-  const { alignments, theme, alignmentUpdated, bcvId } = props;
-=======
+
 const Editor = (props: EditorProps): ReactElement => {
-  const { corpora, alignments, alignmentUpdated } = props;
->>>>>>> 9340c92a
+  const { alignments,  alignmentUpdated } = props;
   useDebug('Editor');
 
   const dispatch = useAppDispatch();
 
   useEffect(() => {
-<<<<<<< HEAD
-    queryText().then(setCorpora);
     dispatch(loadAlignments(alignments));
-    dispatch(setTheme(theme));
-  }, [dispatch, theme, alignments]);
-=======
-    if (alignments) {
-      dispatch(loadAlignments(alignments));
-    }
-
-    if (corpora) {
-      dispatch(loadCorpora(copySyntaxData(corpora)));
-    }
-  }, [dispatch, corpora, alignments]);
->>>>>>> 9340c92a
+  }, [dispatch, alignments]);
 
   return (
     <Container maxWidth={false}>
-      <Polyglot bcvId={bcvId} corpora={corpora}/>
-      <ControlPanel alignmentUpdated={alignmentUpdated} corpora={corpora} />
-      <ContextPanel corpora={corpora} />
+      <Polyglot corpora={props.corpora} />
+      <ControlPanel alignmentUpdated={alignmentUpdated} corpora={props.corpora} />
+      <ContextPanel corpora={props.corpora} />
     </Container>
   );
 };
