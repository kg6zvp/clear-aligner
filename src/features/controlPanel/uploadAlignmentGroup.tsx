/**
 * This file contains the UploadAlignment component which contains buttons used
 * in the Projects Mode for uploading and saving alignment data
 */
import React, { useCallback, useContext, useEffect, useMemo, useRef, useState } from 'react';
import { CorpusContainer } from '../../structs';
import { AlignmentFile, AlignmentFileSchema, alignmentFileSchemaErrorMessageMapper } from '../../structs/alignmentFile';
import { useGetAllLinks, useImportAlignmentFile } from '../../state/links/tableManager';
import { Button, ButtonGroup } from '@mui/material';
import { FileDownload, FileUpload, Sync } from '@mui/icons-material';
import uuid from 'uuid-random';
import saveAlignmentFile from '../../helpers/alignmentFile';
import { SafeParseReturnType, ZodError } from 'zod';
import { ZodErrorDialog } from '../../components/zodErrorDialog';
import { RemovableTooltip } from '../../components/removableTooltip';
import { SyncProgress, useSyncProject } from '../../api/projects/useSyncProject';
import { AppContext } from '../../App';
import { Project } from '../../state/projects/tableManager';
import { ProjectLocation } from '../../common/data/project/project';
import _ from 'lodash';

const UploadAlignmentGroup = ({ projectId, containers, size, allowImport, isSignedIn, disableProjectButtons }: {
  projectId?: string,
  containers: CorpusContainer[],
  size?: string,
  allowImport?: boolean;
  isSignedIn?: boolean;
  disableProjectButtons: boolean
}) => {
  const { projectState} = useContext(AppContext);
  // File input reference to support file loading via a button click
  const fileInputRef = useRef<HTMLInputElement>(null);
  // eslint-disable-next-line @typescript-eslint/no-unused-vars
  const [alignmentFileSaveState, setAlignmentFileSaveState] = useState<{
    alignmentFile?: AlignmentFile,
    saveKey?: string,
    suppressJournaling?: boolean
  }>();

  const [ alignmentFileErrors, setAlignmentFileErrors ] = useState<{
    errors?: ZodError<AlignmentFile>,
    showDialog?: boolean
  }>();

  const dismissDialog = useCallback(() => setAlignmentFileErrors({}), [setAlignmentFileErrors]);

  useImportAlignmentFile(projectId, alignmentFileSaveState?.alignmentFile, alignmentFileSaveState?.saveKey, false, alignmentFileSaveState?.suppressJournaling);
  const { sync: syncProject, progress, dialog, file } = useSyncProject();
  const [getAllLinksKey, setGetAllLinksKey] = useState<string>();
  const { result: allLinks } = useGetAllLinks(projectId, getAllLinksKey);

  useEffect(() => {
    saveAlignmentFile(allLinks);
  }, [allLinks]);
  useEffect(() => {
    if (!file) {
      return;
    }
    // clear errors, if any
    setAlignmentFileErrors({
      errors: undefined,
      showDialog: undefined
    });
    // import/save file
    setAlignmentFileSaveState({
      alignmentFile: file,
      saveKey: uuid(),
      suppressJournaling: true
    });
  }, [file, setAlignmentFileSaveState]);

  const inProgress = useMemo(() => (
    [
      SyncProgress.IN_PROGRESS,
      SyncProgress.SYNCING_LOCAL,
      SyncProgress.RETRIEVING_TOKENS,
      SyncProgress.SYNCING_PROJECT,
      SyncProgress.SYNCING_CORPORA,
      SyncProgress.SYNCING_ALIGNMENTS,
    ].includes(progress)
  ), [progress]);

  const [currentProject, setCurrentProject] = useState<Project>();
  useEffect(() => {
    projectState.projectTable?.getProjects?.()?.then?.(res => {
      setCurrentProject(Array.from(res?.values?.() ?? []).find(p => p.id === projectId))
    })?.catch?.(console.error);
  }, [projectState, projectId]);

  return (
    <span>
      {
        currentProject?.location !== ProjectLocation.LOCAL && (
        <>
          <RemovableTooltip
            removed={alignmentFileErrors?.showDialog || disableProjectButtons}
            title={isSignedIn ? 'Sync Project' : 'Unable to sync projects while signed out'}
            describeChild
            arrow>
          <span>

                <Button
                  size={size as 'medium' | 'small' | undefined}
                  disabled={!isSignedIn || containers.length === 0 || !allowImport || inProgress
                    || (
                      !!currentProject?.lastSyncTime
<<<<<<< HEAD
                      && !!currentProject.lastUpdated
                      && currentProject.lastSyncTime === currentProject.lastUpdated
                    ) || disableProjectButtons}
=======
                      && !!currentProject.updatedAt
                      && currentProject.lastSyncTime === currentProject.updatedAt
                      && (_.max([ ...(currentProject.sourceCorpora?.corpora ?? []), ...(currentProject.targetCorpora?.corpora ?? []) ]
                        .map((corpus) => corpus.updatedAt?.getTime())
                        .filter((v) => !!v)) ?? 0) < currentProject.lastSyncTime
                    )}
>>>>>>> ddfb7240
                  variant="contained"
                  sx={{
                    minWidth: '100%',
                    marginBottom: '.2em'
                  }}
                  onClick={async () => {
                    currentProject && syncProject(currentProject);
                  }}
                >
                  <Sync sx={theme => ({
                    ...(inProgress ? {
                      '@keyframes rotation': { from: { transform: 'rotate(0deg)' }, to: { transform: 'rotate(360deg)' } },
                      animation: '2s linear infinite rotation reverse',
                      fill: inProgress ? theme.palette.text.secondary : 'white'
                    } : {})
                  })} />
                </Button>
          </span>
          </RemovableTooltip>
          <br/>
        </>
      )}
      <ButtonGroup
        disabled={disableProjectButtons}
      >
        <RemovableTooltip
          removed={alignmentFileErrors?.showDialog || disableProjectButtons}
          title="Load Alignment Data"
          describeChild
          arrow>
            <span>
              <ZodErrorDialog
                showDialog={alignmentFileErrors?.showDialog}
                fieldNameMapper={alignmentFileSchemaErrorMessageMapper}
                errors={alignmentFileErrors?.errors}
                onDismissDialog={dismissDialog}
              />
              <input
                type="file"
                hidden
                ref={fileInputRef}
                multiple={false}
                onClick={(event) => {
                  // this is a fix which allows loading a file of the same path and filename. Otherwise the onChange
                  // event isn't thrown.

                  // @ts-ignore
                  event.currentTarget.value = null;
                }}
                onChange={async (event) => {
                  // grab file content
                  const file = event!.target!.files![0];
                  const content = await file.text();

                  const fileData = AlignmentFileSchema.safeParse(JSON.parse(content)) as SafeParseReturnType<AlignmentFile, AlignmentFile>;

                  setAlignmentFileErrors(fileData.success ? {} : {
                    errors: fileData.error,
                    showDialog: true
                  });

                  setAlignmentFileSaveState({
                    alignmentFile: fileData.success ? fileData.data : undefined,
                    saveKey: uuid(),
                    suppressJournaling: false
                  });
                }}
              />
              <Button
                size={size as 'medium' | 'small' | undefined}
                disabled={containers.length === 0 || !allowImport || inProgress}
                variant="contained"
                onClick={() => {
                  // delegate file loading to regular file input
                  fileInputRef?.current?.click();
                }}
              >
                <FileUpload />
              </Button>
            </span>
          </RemovableTooltip>

        <RemovableTooltip
          removed={alignmentFileErrors?.showDialog || disableProjectButtons}
          title="Save Alignment Data"
          describeChild
          arrow>
            <span>
              <Button
                size={size as 'medium' | 'small' | undefined}
                disabled={containers.length === 0 || inProgress}
                variant="contained"
                onClick={() => new Promise<undefined>((resolve) => {
                  setTimeout(async () => {
                    setGetAllLinksKey(String(Date.now()));
                    resolve(undefined);
                  }, 20);
                })}
              >
                <FileDownload />
              </Button>
            </span>
        </RemovableTooltip>
      </ButtonGroup>
      {dialog}
    </span>
  );
};

export default UploadAlignmentGroup;<|MERGE_RESOLUTION|>--- conflicted
+++ resolved
@@ -104,18 +104,12 @@
                   disabled={!isSignedIn || containers.length === 0 || !allowImport || inProgress
                     || (
                       !!currentProject?.lastSyncTime
-<<<<<<< HEAD
-                      && !!currentProject.lastUpdated
-                      && currentProject.lastSyncTime === currentProject.lastUpdated
-                    ) || disableProjectButtons}
-=======
                       && !!currentProject.updatedAt
                       && currentProject.lastSyncTime === currentProject.updatedAt
                       && (_.max([ ...(currentProject.sourceCorpora?.corpora ?? []), ...(currentProject.targetCorpora?.corpora ?? []) ]
                         .map((corpus) => corpus.updatedAt?.getTime())
                         .filter((v) => !!v)) ?? 0) < currentProject.lastSyncTime
-                    )}
->>>>>>> ddfb7240
+                    ) || disableProjectButtons}
                   variant="contained"
                   sx={{
                     minWidth: '100%',
