--- conflicted
+++ resolved
@@ -13,17 +13,10 @@
 import { SafeParseReturnType, ZodError } from 'zod';
 import { ZodErrorDialog } from '../../components/zodErrorDialog';
 import { RemovableTooltip } from '../../components/removableTooltip';
-<<<<<<< HEAD
 import { SyncProgress, useSyncProject } from '../../api/projects/useSyncProject';
 import { AppContext } from '../../App';
 import { Project } from '../../state/projects/tableManager';
 import { ProjectLocation } from '../../common/data/project/project';
-=======
-import { SyncProgress, useSyncAlignments } from '../../state/links/useSyncAlignments';
-import { SyncProgressDialog } from './syncProgressDialog';
-import { AppContext } from '../../App';
-import { userState } from '../profileAvatar/profileAvatar';
->>>>>>> 0030a854
 
 
 const UploadAlignmentGroup = ({ projectId, containers, size, allowImport }: {
@@ -52,6 +45,7 @@
   const { sync: syncProject, progress, dialog, file } = useSyncProject();
   const [getAllLinksKey, setGetAllLinksKey] = useState<string>();
   const { result: allLinks } = useGetAllLinks(projectId, getAllLinksKey);
+
   useEffect(() => {
     saveAlignmentFile(allLinks);
   }, [allLinks]);
@@ -69,7 +63,6 @@
       alignmentFile: file,
       saveKey: uuid()
     });
-<<<<<<< HEAD
   }, [file, setAlignmentFileSaveState]);
 
   const inProgress = useMemo(() => (
@@ -132,40 +125,6 @@
           <br/>
         </>
       )}
-=======
-  }, [ syncState.file, setAlignmentFileSaveState ]);
-  const showSyncProgressDialog = useMemo<boolean>(() => syncState.progress === SyncProgress.IN_PROGRESS, [ syncState.progress ]);
-  const { userStatus } = useContext(AppContext);
-
-  return (
-    <span>
-      <RemovableTooltip
-        removed={alignmentFileErrors?.showDialog}
-        title="Sync Alignments"
-        describeChild
-        arrow>
-        <span>
-          <SyncProgressDialog
-            showDialog={showSyncProgressDialog}
-            onCancel={() => setCancelSyncKey(uuid())}
-          />
-          <Button
-            size={size as 'medium' | 'small' | undefined}
-            disabled={containers.length === 0 || !allowImport || (userStatus !== userState.LoggedIn) }
-            variant="contained"
-            sx={{
-              minWidth: '100%',
-              marginBottom: '.2em'
-            }}
-            onClick={() => {
-              setSyncLinksKey(uuid());
-            }} >
-            <Sync />
-          </Button>
-        </span>
-      </RemovableTooltip>
-      <br/>
->>>>>>> 0030a854
       <ButtonGroup>
         <RemovableTooltip
           removed={alignmentFileErrors?.showDialog}
