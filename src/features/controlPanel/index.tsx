--- conflicted
+++ resolved
@@ -15,10 +15,6 @@
 import { useAppDispatch, useAppSelector } from 'app/hooks';
 import useDebug from 'hooks/useDebug';
 import { resetTextSegments } from 'state/alignment.slice';
-<<<<<<< HEAD
-=======
-import { toggleScrollLock } from 'state/app.slice';
->>>>>>> c965e189
 import { CorpusContainer } from '../../structs';
 import { AlignmentFile, AlignmentRecord } from '../../structs/alignmentFile';
 import { AppContext } from '../../App';
