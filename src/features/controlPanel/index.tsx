import { ReactElement, useContext, useMemo, useRef, useState, useCallback } from 'react';
import { Button, ButtonGroup, Stack, Tooltip } from '@mui/material';
import {
  AddLink,
  FileDownload,
  FileUpload,
  LinkOff,
  RestartAlt,
  SwapHoriz,
  SwapVert,
  Translate
} from '@mui/icons-material';
import { useAppDispatch, useAppSelector } from 'app/hooks';
import useDebug from 'hooks/useDebug';
import { resetTextSegments } from 'state/alignment.slice';
import { CorpusContainer, Link } from '../../structs';
import { AlignmentFile, AlignmentRecord } from '../../structs/alignmentFile';
import { AppContext } from '../../App';
import { VirtualTableLinks } from '../../state/links/tableManager';
import _ from 'lodash';
import BCVWP from '../bcvwp/BCVWPSupport';
import { ControlPanelFormat, PreferenceKey, UserPreference } from '../../state/preferences/tableManager';
import { ProjectState } from '../../state/databaseManagement';

import { WordsIndex } from '../../state/links/wordsIndex';

interface ControlPanelProps {
  containers: CorpusContainer[];
  position: BCVWP;
}

export const ControlPanel = (props: ControlPanelProps): ReactElement => {
  useDebug('ControlPanel');
  const dispatch = useAppDispatch();

  const {projectState, setProjectState, preferences, setPreferences} = useContext(AppContext);

  // File input reference to support file loading via a button click
  const fileInputRef = useRef<HTMLInputElement>(null);

  const [formats, setFormats] = useState([] as string[]);

  const inProgressLink = useAppSelector(
    (state) => state.alignment.present.inProgressLink
  );

  const scrollLock = useAppSelector((state) => state.app.scrollLock);

  const anySegmentsSelected = useMemo(() => !!inProgressLink, [inProgressLink]);

  const linkHasBothSides = useMemo(
    () => {
      return (
        Number(inProgressLink?.sources.length) > 0 &&
        Number(inProgressLink?.targets.length) > 0
      );
    },
    // eslint-disable-next-line react-hooks/exhaustive-deps
    [
      inProgressLink,
      inProgressLink?.sources.length,
      inProgressLink?.targets.length,
    ]
  );

  const saveControlPanelFormat = useCallback(() => {
    const updatedUserPreference = projectState.userPreferences?.save({
      name: PreferenceKey.CONTROL_PANEL_FORMAT,
      value: (preferences[PreferenceKey.CONTROL_PANEL_FORMAT] as UserPreference | undefined)?.value === ControlPanelFormat.HORIZONTAL
        ? ControlPanelFormat.VERTICAL
        : ControlPanelFormat.HORIZONTAL
    });
    if(updatedUserPreference) {
      setPreferences(p => ({
        ...p,
        [updatedUserPreference.name]: updatedUserPreference
      }));
    }
  }, [preferences, projectState.userPreferences, setPreferences]);

  if (scrollLock && !formats.includes('scroll-lock')) {
    setFormats(formats.concat(['scroll-lock']));
  }

  const controlPanelFormat = useMemo(() => (
    preferences[PreferenceKey.CONTROL_PANEL_FORMAT] as UserPreference | undefined
  )?.value, [preferences]);

  return (
    <Stack
      direction="row"
      spacing={2}
      justifyContent="center"
      alignItems="baseline"
      style={{marginTop: '16px', marginBottom: '16px'}}
    >
      <ButtonGroup>
        <Tooltip title="Toggle Glosses" arrow describeChild>
          <span>
            <Button
              variant={preferences.showGloss ? 'contained' : 'outlined'}
              disabled={!props.containers.some(container => container.corpusAtReference(props.position)?.hasGloss)}
              onClick={() => setPreferences(p => ({
                ...p,
                showGloss: !p.showGloss
              }))}
            >
              <Translate/>
            </Button>
          </span>
        </Tooltip>
        <Tooltip title={`Swap to ${controlPanelFormat === ControlPanelFormat.VERTICAL ? 'horizontal' : 'vertical'} view mode`} arrow describeChild>
          <span>
            <Button
              variant="contained"
              onClick={saveControlPanelFormat}
            >
              {
                controlPanelFormat === ControlPanelFormat.HORIZONTAL
                  ? <SwapVert/>
                  : <SwapHoriz/>
              }
            </Button>
          </span>
        </Tooltip>
      </ButtonGroup>

      <ButtonGroup>
        <Tooltip title="Create Link" arrow describeChild>
          <span>
            <Button
              variant="contained"
              disabled={!linkHasBothSides}
              onClick={() => {
                if (!projectState.linksTable || !inProgressLink) {
                  return;
                }
                projectState.linksTable.save(inProgressLink);
                dispatch(resetTextSegments());
              }}
            >
              <AddLink/>
            </Button>
          </span>
        </Tooltip>
        <Tooltip title="Delete Link" arrow describeChild>
          <span>
            <Button
              variant="contained"
              disabled={!inProgressLink?.id}
              onClick={() => {
                if (!projectState.linksTable || !inProgressLink) {
                  return;
                }
                if (inProgressLink?.id) {
                  const linksTable = projectState.linksTable;
                  linksTable.remove(inProgressLink.id);
                  dispatch(resetTextSegments());
                }
              }}
            >
              <LinkOff/>
            </Button>
          </span>
        </Tooltip>
        <Tooltip title="Reset" arrow describeChild>
          <span>
            <Button
              variant="contained"
              disabled={!anySegmentsSelected}
              onClick={() => {
                dispatch(resetTextSegments());
              }}
            >
              <RestartAlt/>
            </Button>
          </span>
        </Tooltip>
      </ButtonGroup>

      <ButtonGroup>
        <Tooltip title="Load Alignment Data" arrow describeChild>
          <span>
            <input
              type="file"
              hidden
              ref={fileInputRef}
              multiple={false}
              onClick={(event) => {
                // this is a fix which allows loading a file of the same path and filename. Otherwise the onChange
                // event isn't thrown.

                // @ts-ignore
                event.currentTarget.value = null;
              }}
              onChange={async (event) => {
                // grab file content
                const file = event!.target!.files![0];
                const content = await file.text();
                const linksTable: VirtualTableLinks = new VirtualTableLinks();

<<<<<<< HEAD
                const sourceContainer = props.containers.find((container) => container.id === 'source')!;
                const targetContainer = props.containers.find((container) => container.id === 'target')!;

                const sourcesIndex = projectState.linksIndexes?.sourcesIndex ?? new WordsIndex(sourceContainer, 'sources');
                const targetsIndex = projectState.linksIndexes?.targetsIndex ?? new WordsIndex(targetContainer, 'targets');

                if (!projectState.linksIndexes) {
                  const secondaryIndices = {
                    sourcesIndex,
                    targetsIndex
                  };

                  secondaryIndices.sourcesIndex.indexingTasks.enqueue(secondaryIndices.sourcesIndex.initialize);
                  secondaryIndices.targetsIndex.indexingTasks.enqueue(secondaryIndices.targetsIndex.initialize);

                  setProjectState({
                    ...projectState,
                    linksTable,
                    linksIndexes: secondaryIndices
                  });
                } else {
                  setProjectState({
                    ...projectState,
                    linksTable
                  });
                }
=======
                setProjectState((ps: ProjectState) => ({
                  ...ps,
                  linksTable,
                }));
>>>>>>> bfce2b58

                // convert into an appropriate object
                const alignmentFile = JSON.parse(content) as AlignmentFile;

                const chunkSize = 10_000;
                // override the alignments from alignment file
                _.chunk(alignmentFile.records, chunkSize).forEach(
                  (chunk, chunkIdx) => {
                    const links = chunk.map((record, recordIdx): Link => {
                      return {
                        // @ts-ignore
                        id: record.id ?? record?.meta?.id ?? `record-${chunkIdx * chunkSize + (recordIdx + 1)}`,
                        sources: record.source,
                        targets: record.target,
                      };
                    });
                    try {
                      linksTable.saveAll(links, true);
                    } catch (e) {
                      console.error('e', e);
                    }
                  }
                );

                sourcesIndex.indexingTasks.enqueue(async () => {
                  await linksTable.registerSecondaryIndex(sourcesIndex);
                });

                targetsIndex.indexingTasks.enqueue(async () => {
                  await linksTable.registerSecondaryIndex(targetsIndex);
                });

                linksTable._onUpdate(); // modify variable to indicate that an update has occurred
              }}
            />
            <Button
              disabled={props.containers.length === 0}
              variant="contained"
              onClick={() => {
                // delegate file loading to regular file input
                fileInputRef?.current?.click();
              }}
            >
              <FileUpload/>
            </Button>
          </span>
        </Tooltip>

        <Tooltip title="Save Alignment Data" arrow describeChild>
          <span>
            <Button
              disabled={props.containers.length === 0}
              variant="contained"
              onClick={() => {
                // create starting instance
                const alignmentExport: AlignmentFile = {
                  type: 'translation',
                  meta: {
                    creator: 'ClearAligner',
                  },
                  records: [],
                };

                if (!projectState.linksTable) {
                  return;
                }

                projectState.linksTable
                  .getAll()
                  .map(
                    (link) =>
                      ({
                        id: link.id,
                        source: link.sources,
                        target: link.targets,
                      } as AlignmentRecord)
                  )
                  .forEach((record) => alignmentExport.records.push(record));

                // Create alignment file content
                const fileContent = JSON.stringify(
                  alignmentExport,
                  undefined,
                  2
                );

                // Create a Blob from the data
                const blob = new Blob([fileContent], {
                  type: 'application/json',
                });

                // Create a URL for the Blob
                const url = URL.createObjectURL(blob);

                // Create a link element
                const link = document.createElement('a');
                const currentDate = new Date();

                // Set the download attribute and file name
                link.download = `alignment_data_${currentDate.getFullYear()}-${String(
                  currentDate.getMonth() + 1
                ).padStart(2, '0')}-${String(currentDate.getDate()).padStart(
                  2,
                  '0'
                )}T${String(currentDate.getHours()).padStart(2, '0')}_${String(
                  currentDate.getMinutes()
                ).padStart(2, '0')}.json`;

                // Set the href attribute to the generated URL
                link.href = url;

                // Append the link to the document
                document.body.appendChild(link);

                // Trigger a click event on the link
                link.click();

                // Remove the link from the document
                document.body.removeChild(link);

                // Revoke the URL to free up resources
                URL.revokeObjectURL(url);
              }}
            >
              <FileDownload/>
            </Button>
          </span>
        </Tooltip>
      </ButtonGroup>
    </Stack>
  );
};

export default ControlPanel;<|MERGE_RESOLUTION|>--- conflicted
+++ resolved
@@ -99,7 +99,7 @@
           <span>
             <Button
               variant={preferences.showGloss ? 'contained' : 'outlined'}
-              disabled={!props.containers.some(container => container.corpusAtReference(props.position)?.hasGloss)}
+              disabled={!props.containers.some(container => container.corpusAtReferenceString(props.position.toReferenceString())?.hasGloss)}
               onClick={() => setPreferences(p => ({
                 ...p,
                 showGloss: !p.showGloss
@@ -199,7 +199,6 @@
                 const content = await file.text();
                 const linksTable: VirtualTableLinks = new VirtualTableLinks();
 
-<<<<<<< HEAD
                 const sourceContainer = props.containers.find((container) => container.id === 'source')!;
                 const targetContainer = props.containers.find((container) => container.id === 'target')!;
 
@@ -215,23 +214,17 @@
                   secondaryIndices.sourcesIndex.indexingTasks.enqueue(secondaryIndices.sourcesIndex.initialize);
                   secondaryIndices.targetsIndex.indexingTasks.enqueue(secondaryIndices.targetsIndex.initialize);
 
-                  setProjectState({
-                    ...projectState,
+                  setProjectState((ps: ProjectState) => ({
+                    ...ps,
                     linksTable,
                     linksIndexes: secondaryIndices
-                  });
+                  }));
                 } else {
-                  setProjectState({
-                    ...projectState,
-                    linksTable
-                  });
-                }
-=======
-                setProjectState((ps: ProjectState) => ({
-                  ...ps,
-                  linksTable,
-                }));
->>>>>>> bfce2b58
+                  setProjectState((ps: ProjectState) => ({
+                    ...ps,
+                    linksTable,
+                  }));
+                }
 
                 // convert into an appropriate object
                 const alignmentFile = JSON.parse(content) as AlignmentFile;
