import { ReactElement, useContext, useMemo, useRef, useState, useCallback } from 'react';
import { Button, ButtonGroup, Stack, Tooltip } from '@mui/material';
import {
  AddLink,
  FileDownload,
  FileUpload,
  LinkOff,
  RestartAlt,
  SwapHoriz,
  SwapVert,
  Translate
} from '@mui/icons-material';
import { useAppDispatch, useAppSelector } from 'app/hooks';
import useDebug from 'hooks/useDebug';
import { resetTextSegments } from 'state/alignment.slice';
import { CorpusContainer } from '../../structs';
import { AlignmentFile, AlignmentRecord } from '../../structs/alignmentFile';
import { AppContext } from '../../App';
import { VirtualTableLinks } from '../../state/links/tableManager';
import _ from 'lodash';
import BCVWP from '../bcvwp/BCVWPSupport';
<<<<<<< HEAD
import { ControlPanelFormat, PreferenceKey } from '../../state/preferences/tableManager';
=======
>>>>>>> 0b2f913e

interface ControlPanelProps {
  containers: CorpusContainer[];
  position: BCVWP;
}

export const ControlPanel = (props: ControlPanelProps): ReactElement => {
  useDebug('ControlPanel');
  const dispatch = useAppDispatch();

  const {projectState, setProjectState, preferences, setPreferences} = useContext(AppContext);

  // File input reference to support file loading via a button click
  const fileInputRef = useRef<HTMLInputElement>(null);

  const [formats, setFormats] = useState([] as string[]);

  const inProgressLink = useAppSelector(
    (state) => state.alignment.present.inProgressLink
  );

  const scrollLock = useAppSelector((state) => state.app.scrollLock);

  const anySegmentsSelected = useMemo(() => !!inProgressLink, [inProgressLink]);

  const linkHasBothSides = useMemo(
    () => {
      return (
        Number(inProgressLink?.sources.length) > 0 &&
        Number(inProgressLink?.targets.length) > 0
      );
    },
    // eslint-disable-next-line react-hooks/exhaustive-deps
    [
      inProgressLink,
      inProgressLink?.sources.length,
      inProgressLink?.targets.length,
    ]
  );

  const saveControlPanelFormat = useCallback(() => {
    const updatedUserPreference = projectState.userPreferences?.save({
      name: PreferenceKey.CONTROL_PANEL_FORMAT,
      value: controlPanelFormat === ControlPanelFormat.HORIZONTAL
        ? ControlPanelFormat.VERTICAL
        : ControlPanelFormat.HORIZONTAL
    });
    setPreferences(p => ({
      ...p,

    }));
  }, [projectState.userPreferences, controlPanelFormat]);

  if (scrollLock && !formats.includes('scroll-lock')) {
    setFormats(formats.concat(['scroll-lock']));
  }

  return (
    <Stack
      direction="row"
      spacing={2}
      justifyContent="center"
      alignItems="baseline"
      style={{marginTop: '16px', marginBottom: '16px'}}
    >
      <ButtonGroup>
        <Tooltip title="Toggle Glosses" arrow describeChild>
          <span>
            <Button
              variant={preferences.showGloss ? 'contained' : 'outlined'}
              disabled={!props.containers.some(container => container.corpusAtReference(props.position)?.hasGloss)}
              onClick={() => setPreferences(p => ({
                ...p,
                showGloss: !p.showGloss
              }))}
            >
              <Translate/>
            </Button>
            <Button
              variant="contained"
              onClick={saveControlPanelFormat}
            >
              {
                controlPanelFormat === ControlPanelFormat.HORIZONTAL
                  ? <SwapVert/>
                  : <SwapHoriz/>
              }
            </Button>
          </span>
        </Tooltip>
      </ButtonGroup>

      <ButtonGroup>
        <Tooltip title="Create Link" arrow describeChild>
          <span>
            <Button
              variant="contained"
              disabled={!linkHasBothSides}
              onClick={() => {
                if (!projectState.linksTable || !inProgressLink) {
                  return;
                }
                projectState.linksTable.save(inProgressLink);
                dispatch(resetTextSegments());
              }}
            >
              <AddLink/>
            </Button>
          </span>
        </Tooltip>
        <Tooltip title="Delete Link" arrow describeChild>
          <span>
            <Button
              variant="contained"
              disabled={!inProgressLink?.id}
              onClick={() => {
                if (!projectState.linksTable || !inProgressLink) {
                  return;
                }
                if (inProgressLink?.id) {
                  const linksTable = projectState.linksTable;
                  linksTable.remove(inProgressLink.id);
                  dispatch(resetTextSegments());
                }
              }}
            >
              <LinkOff/>
            </Button>
          </span>
        </Tooltip>
        <Tooltip title="Reset" arrow describeChild>
          <span>
            <Button
              variant="contained"
              disabled={!anySegmentsSelected}
              onClick={() => {
                dispatch(resetTextSegments());
              }}
            >
              <RestartAlt/>
            </Button>
          </span>
        </Tooltip>
      </ButtonGroup>

      <ButtonGroup>
        <Tooltip title="Load Alignment Data" arrow describeChild>
          <span>
            <input
              type="file"
              hidden
              ref={fileInputRef}
              multiple={false}
              onClick={(event) => {
                // this is a fix which allows loading a file of the same path and filename. Otherwise the onChange
                // event isn't thrown.

                // @ts-ignore
                event.currentTarget.value = null;
              }}
              onChange={async (event) => {
                // grab file content
                const file = event!.target!.files![0];
                const content = await file.text();
                const linksTable: VirtualTableLinks = new VirtualTableLinks();

                setProjectState({
                  ...projectState,
                  linksTable,
                });

                // convert into an appropriate object
                const alignmentFile = JSON.parse(content) as AlignmentFile;

                const chunkSize = 10_000;
                // override the alignments from alignment file
                _.chunk(alignmentFile.records, chunkSize).forEach(
                  (chunk, chunkIdx) => {
                    const links = chunk.map((record, recordIdx) => ({
                      id:
                        record.id ??
                        `record-${chunkIdx * chunkSize + (recordIdx + 1)}`,
                      sources: record.source,
                      targets: record.target,
                    }));
                    try {
                      linksTable.saveAll(links, true);
                    } catch (e) {
                      console.error('e', e);
                    }
                  }
                );
                linksTable.onUpdate(); // modify variable to indicate that an update has occurred
              }}
            />
            <Button
              disabled={props.containers.length === 0}
              variant="contained"
              onClick={() => {
                // delegate file loading to regular file input
                fileInputRef?.current?.click();
              }}
            >
              <FileUpload/>
            </Button>
          </span>
        </Tooltip>

        <Tooltip title="Save Alignment Data" arrow describeChild>
          <span>
            <Button
              disabled={props.containers.length === 0}
              variant="contained"
              onClick={() => {
                // create starting instance
                const alignmentExport: AlignmentFile = {
                  type: 'translation',
                  meta: {
                    creator: 'ClearAligner',
                  },
                  records: [],
                };

                if (!projectState.linksTable) {
                  return;
                }

                projectState.linksTable
                  .getAll()
                  .map(
                    (link) =>
                      ({
                        id: link.id,
                        source: link.sources,
                        target: link.targets,
                      } as AlignmentRecord)
                  )
                  .forEach((record) => alignmentExport.records.push(record));

                // Create alignment file content
                const fileContent = JSON.stringify(
                  alignmentExport,
                  undefined,
                  2
                );

                // Create a Blob from the data
                const blob = new Blob([fileContent], {
                  type: 'application/json',
                });

                // Create a URL for the Blob
                const url = URL.createObjectURL(blob);

                // Create a link element
                const link = document.createElement('a');
                const currentDate = new Date();

                // Set the download attribute and file name
                link.download = `alignment_data_${currentDate.getFullYear()}-${String(
                  currentDate.getMonth() + 1
                ).padStart(2, '0')}-${String(currentDate.getDate()).padStart(
                  2,
                  '0'
                )}T${String(currentDate.getHours()).padStart(2, '0')}_${String(
                  currentDate.getMinutes()
                ).padStart(2, '0')}.json`;

                // Set the href attribute to the generated URL
                link.href = url;

                // Append the link to the document
                document.body.appendChild(link);

                // Trigger a click event on the link
                link.click();

                // Remove the link from the document
                document.body.removeChild(link);

                // Revoke the URL to free up resources
                URL.revokeObjectURL(url);
              }}
            >
              <FileDownload/>
            </Button>
          </span>
        </Tooltip>
      </ButtonGroup>
    </Stack>
  );
};

export default ControlPanel;<|MERGE_RESOLUTION|>--- conflicted
+++ resolved
@@ -19,10 +19,7 @@
 import { VirtualTableLinks } from '../../state/links/tableManager';
 import _ from 'lodash';
 import BCVWP from '../bcvwp/BCVWPSupport';
-<<<<<<< HEAD
-import { ControlPanelFormat, PreferenceKey } from '../../state/preferences/tableManager';
-=======
->>>>>>> 0b2f913e
+import { ControlPanelFormat, PreferenceKey, UserPreference } from '../../state/preferences/tableManager';
 
 interface ControlPanelProps {
   containers: CorpusContainer[];
@@ -66,15 +63,17 @@
   const saveControlPanelFormat = useCallback(() => {
     const updatedUserPreference = projectState.userPreferences?.save({
       name: PreferenceKey.CONTROL_PANEL_FORMAT,
-      value: controlPanelFormat === ControlPanelFormat.HORIZONTAL
+      value: (preferences[PreferenceKey.CONTROL_PANEL_FORMAT] as UserPreference | undefined)?.value === ControlPanelFormat.HORIZONTAL
         ? ControlPanelFormat.VERTICAL
         : ControlPanelFormat.HORIZONTAL
     });
-    setPreferences(p => ({
-      ...p,
-
-    }));
-  }, [projectState.userPreferences, controlPanelFormat]);
+    if(updatedUserPreference) {
+      setPreferences(p => ({
+        ...p,
+        [updatedUserPreference.name]: updatedUserPreference
+      }));
+    }
+  }, [preferences, projectState.userPreferences, setPreferences]);
 
   if (scrollLock && !formats.includes('scroll-lock')) {
     setFormats(formats.concat(['scroll-lock']));
@@ -106,7 +105,7 @@
               onClick={saveControlPanelFormat}
             >
               {
-                controlPanelFormat === ControlPanelFormat.HORIZONTAL
+                (preferences[PreferenceKey.CONTROL_PANEL_FORMAT] as UserPreference | undefined)?.value === ControlPanelFormat.HORIZONTAL
                   ? <SwapVert/>
                   : <SwapHoriz/>
               }
