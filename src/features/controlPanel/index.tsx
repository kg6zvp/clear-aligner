import { ReactElement, useState } from 'react';
import { ActionCreators } from 'redux-undo';
import {
  Button,
  ButtonGroup,
  Tooltip,
  Typography,
  Stack,
} from '@mui/material';

import {
  AddLink,
  LinkOff,
  RestartAlt,
  Redo,
  Undo,
  Save,
  Add,
  Remove,
  SyncLock,
} from '@mui/icons-material';

import { useAppDispatch, useAppSelector } from 'app/hooks';
import useDebug from 'hooks/useDebug';
import {
  resetTextSegments,
  createLink,
  deleteLink,
  AlignmentMode,
} from 'state/alignment.slice';

import {
  addCorpusViewport,
  removeCorpusViewport,
  toggleScrollLock,
} from 'state/app.slice';
import {Corpus} from "../../structs";

interface ControlPanelProps {
  alignmentUpdated: Function;
  corpora: Corpus[];
}

export const ControlPanel = (props: ControlPanelProps): ReactElement => {
  useDebug('ControlPanel');
  const dispatch = useAppDispatch();

  const [formats, setFormats] = useState([] as string[]);

  const scrollLock = useAppSelector((state) => state.app.scrollLock);

  const anySegmentsSelected = useAppSelector((state) =>
    Boolean(state.alignment.present.inProgressLink)
  );

  const mode = useAppSelector((state) => {
    return state.alignment.present.mode;
  });

  const linkHasBothSides = useAppSelector((state) => {
    return (
      Number(state.alignment.present.inProgressLink?.sources.length) > 0 &&
      Number(state.alignment.present.inProgressLink?.targets.length) > 0
    );
  });

  const currentCorpusViewports = useAppSelector((state) => {
    return state.app.corpusViewports;
  });

  const corporaWithoutViewport = props.corpora.filter((corpus) => {
    const currentViewportIds = currentCorpusViewports.map(
      (viewport) => viewport.corpusId
    );
    return !currentViewportIds.includes(corpus.id);
  });

  const alignmentState = useAppSelector((state) => {
    return state.alignment.present.alignments;
  });

  if (scrollLock && !formats.includes('scroll-lock')) {
    setFormats(formats.concat(['scroll-lock']));
  }
  return (
    <Stack
      direction="row"
      spacing={2}
      justifyContent="center"
      alignItems="center"
      style={{ marginTop: '16px', marginBottom: '16px' }}
    >
<<<<<<< HEAD
      <ButtonGroup>
        <Button
          variant="contained"
=======
      <ToggleButtonGroup
        size="small"
        value={formats}
        sx={{
          display: 'unset'
        }}
        // For later.
        // onChange={(
        //   event: React.MouseEvent<HTMLElement>,
        //   newFormats: string[]
        // ) => {}}
      >
        <ToggleButton
          value="scroll-lock"
          sx={{
            height: '36px'
          }}
>>>>>>> 9bede9bf
          onClick={() => {
            if (formats.includes('scroll-lock')) {
              setFormats(formats.filter((item) => item !== 'scroll-lock'));
            } else {
              setFormats(formats.concat(['scroll-lock']));
            }

            dispatch(toggleScrollLock());
          }}
        >
          <SyncLock />
        </Button>
        <Tooltip title="Create Link" arrow describeChild>
          <span>
            <Button
              variant="contained"
              disabled={mode !== AlignmentMode.Edit || !linkHasBothSides}
              onClick={() => {
                dispatch(createLink());
              }}
            >
              <AddLink />
            </Button>
          </span>
        </Tooltip>
        <Tooltip title="Delete Link" arrow describeChild>
          <span>
            <Button
              variant="contained"
              disabled={!(mode === AlignmentMode.Select)}
              onClick={() => {
                dispatch(deleteLink());
              }}
            >
              <LinkOff />
            </Button>
          </span>
        </Tooltip>
        <Tooltip title="Reset" arrow describeChild>
          <span>
            <Button
              variant="contained"
              disabled={!anySegmentsSelected}
              onClick={() => {
                dispatch(resetTextSegments());
              }}
            >
              <RestartAlt />
            </Button>
          </span>
        </Tooltip>
      </ButtonGroup>
      <ButtonGroup>
        <Tooltip title="Undo" arrow describeChild>
          <span>
            <Button
              disabled={currentCorpusViewports.length === 0}
              variant="contained"
              onClick={() => {
                dispatch(ActionCreators.undo());
              }}
            >
              <Undo />
            </Button>
          </span>
        </Tooltip>

        <Tooltip title="Redo" arrow describeChild>
          <span>
            <Button
              disabled={currentCorpusViewports.length === 0}
              variant="contained"
              onClick={() => {
                dispatch(ActionCreators.redo());
              }}
            >
              <Redo />
            </Button>
          </span>
        </Tooltip>
      </ButtonGroup>

      <Tooltip title="Save" arrow describeChild>
        <span>
          <Button
            disabled={currentCorpusViewports.length === 0}
            variant="contained"
            onClick={() => {
              if (props.alignmentUpdated) {
                props.alignmentUpdated(alignmentState);
              }
            }}
          >
            <Save />
          </Button>
        </span>
      </Tooltip>

      <ButtonGroup>
        <Tooltip
          placement="top"
          arrow
          open={Boolean(!currentCorpusViewports.length && corporaWithoutViewport.length)}
          title={
            <>
              <Typography color="info.light">Click here</Typography>
              <Typography>to add a corpus viewport.</Typography>
            </>
          }
        >
          <>
          <Tooltip
            title="Add corpus viewport"
            arrow
            describeChild
            disableHoverListener={currentCorpusViewports.length === 0}
          >
            <span>
              <Button
                variant="contained"
                disabled={!corporaWithoutViewport.length}
                onClick={() => {
                  dispatch(
                    addCorpusViewport({
                      availableCorpora: corporaWithoutViewport.map(
                        (corpus) => corpus.id
                      ),
                    })
                  );
                }} >
                <Add />
              </Button>
            </span>
          </Tooltip>
          </>
        </Tooltip>
        <Tooltip title="Remove a corpus viewport" arrow describeChild>
          <span>
            <Button
              variant="contained"
              disabled={currentCorpusViewports.length === 0}
              onClick={() => {
                dispatch(removeCorpusViewport());
              }}
            >
              <Remove />
            </Button>
          </span>
        </Tooltip>
      </ButtonGroup>
    </Stack>
  );
};

export default ControlPanel;<|MERGE_RESOLUTION|>--- conflicted
+++ resolved
@@ -6,6 +6,8 @@
   Tooltip,
   Typography,
   Stack,
+  ToggleButtonGroup,
+  ToggleButton,
 } from '@mui/material';
 
 import {
@@ -87,14 +89,9 @@
       direction="row"
       spacing={2}
       justifyContent="center"
-      alignItems="center"
+      alignItems="baseline"
       style={{ marginTop: '16px', marginBottom: '16px' }}
     >
-<<<<<<< HEAD
-      <ButtonGroup>
-        <Button
-          variant="contained"
-=======
       <ToggleButtonGroup
         size="small"
         value={formats}
@@ -112,7 +109,6 @@
           sx={{
             height: '36px'
           }}
->>>>>>> 9bede9bf
           onClick={() => {
             if (formats.includes('scroll-lock')) {
               setFormats(formats.filter((item) => item !== 'scroll-lock'));
@@ -124,7 +120,10 @@
           }}
         >
           <SyncLock />
-        </Button>
+        </ToggleButton>
+      </ToggleButtonGroup>
+
+      <ButtonGroup>
         <Tooltip title="Create Link" arrow describeChild>
           <span>
             <Button
