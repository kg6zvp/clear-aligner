--- conflicted
+++ resolved
@@ -1,10 +1,5 @@
-<<<<<<< HEAD
-import { ReactElement, useContext, useMemo, useRef, useState } from 'react';
-import { Button, ButtonGroup, Tooltip, Stack } from '@mui/material';
-=======
 import { ReactElement, useContext, useMemo, useRef, useState, useCallback } from 'react';
 import { Button, ButtonGroup, Stack, Tooltip } from '@mui/material';
->>>>>>> bfce2b58
 import {
   AddLink,
   FileDownload,
@@ -98,8 +93,6 @@
       style={{marginTop: '16px', marginBottom: '16px'}}
     >
       <ButtonGroup>
-<<<<<<< HEAD
-=======
         <Tooltip title="Toggle Glosses" arrow describeChild>
           <span>
             <Button
@@ -131,7 +124,6 @@
       </ButtonGroup>
 
       <ButtonGroup>
->>>>>>> bfce2b58
         <Tooltip title="Create Link" arrow describeChild>
           <span>
             <Button
