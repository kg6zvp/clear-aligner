import { PivotWord } from './structs';
import { AlignmentSide, LanguageInfo } from '../../structs';
import { useEffect, useState } from 'react';
import { DefaultProjectName } from '../../state/links/tableManager';
import { useDatabase } from '../../hooks/useDatabase';
import { GridSortItem } from '@mui/x-data-grid';
import { PivotWordFilter } from './concordanceView';
import { useLanguages } from '../../hooks/useLanguages';

export const usePivotWords = (side: AlignmentSide, filter: PivotWordFilter, sort: GridSortItem|null): PivotWord[] | undefined => {
  const databaseApi = useDatabase();
  const languages = useLanguages();
  const [ pivotWords, setPivotWords ] = useState<PivotWord[]|undefined>(undefined);

<<<<<<< HEAD
export const usePivotWords = (wordSource: AlignmentSide): PivotWord[] | undefined => {
  const { projectState, setProjectState } = useContext(AppContext);
  const { sourceContainer, targetContainer } = useCorpusContainers();

  const source = useMemo(() => wordSource === AlignmentSide.SOURCE ? projectState.linksIndexes?.sourcesIndex
    : projectState.linksIndexes?.targetsIndex, [wordSource, projectState.linksIndexes?.sourcesIndex, projectState.linksIndexes?.targetsIndex]);

  const [loading, setLoading] = useState<boolean>(!!source?.loading);
  const [lastUpdate, setLastUpdate] = useState<number>(0);

  // when source is changed, set the loading state to match the new source
  useInterval(() => {
    if (loading !== !!source?.isLoading()) {
      setLoading(!!source?.isLoading()); // change the status to match the source
    }

    if (source?.lastUpdate && source?.lastUpdate !== lastUpdate) {
      setLastUpdate(source.lastUpdate);
    }
  }, 250);

  // initialize indices if they don't exist or if linksTable changes
=======
>>>>>>> 3d33593f
  useEffect(() => {
    if (!languages) return;
    const load = async () => {
      console.time(`usePivotWords(side: '${side}', filter: '${filter}', sort: ${JSON.stringify(sort)})`);
      const pivotWordList = (await databaseApi.corporaGetPivotWords(DefaultProjectName, side, filter, sort));
      console.timeEnd(`usePivotWords(side: '${side}', filter: '${filter}', sort: ${JSON.stringify(sort)})`);

      setPivotWords(pivotWordList
        .map(({ t, c, l }): PivotWord => ({
          side,
          normalizedText: t,
          frequency: c,
          languageInfo: languages.get(l)!
        })));
    }

    void load();
  }, [side, filter, sort, setPivotWords, databaseApi, languages]);

<<<<<<< HEAD
    // cleanup old indexes if they are already there
    if (projectState.linksIndexes) {
      projectState.linksIndexes.sourcesIndex.indexingTasks.stop();
      projectState.linksIndexes.sourcesIndex.indexingTasks.clear();
      projectState.linksIndexes.targetsIndex.indexingTasks.stop();
      projectState.linksIndexes.targetsIndex.indexingTasks.clear();
    }

    // initialize
    const secondaryIndices = {
      sourcesIndex: new WordsIndex(sourceContainer, AlignmentSide.SOURCE),
      targetsIndex: new WordsIndex(targetContainer, AlignmentSide.TARGET)
    };

    setProjectState((ps: ProjectState) => ({
      ...ps,
      linksIndexes: secondaryIndices
    }));

    secondaryIndices.sourcesIndex.indexingTasks.enqueue(secondaryIndices.sourcesIndex.initialize);
    secondaryIndices.targetsIndex.indexingTasks.enqueue(secondaryIndices.targetsIndex.initialize);
    if (projectState.linksTable) {
      secondaryIndices.sourcesIndex.indexingTasks.enqueue(async () => await projectState.linksTable!.registerSecondaryIndex(secondaryIndices.sourcesIndex));
      secondaryIndices.targetsIndex.indexingTasks.enqueue(async () => await projectState.linksTable!.registerSecondaryIndex(secondaryIndices.targetsIndex));
    }
  }, [
    projectState.linksTable,
    projectState.linksIndexes,
    setProjectState,
    sourceContainer,
    targetContainer
  ]);

  const currentPivotWords = useMemo<PivotWord[] | undefined>(() => {
    if (!source || loading) {
      return undefined;
    }
    return [...source.getPivotWords()];
  }, [
    source,
    loading
  ]);
=======
>>>>>>> 3d33593f

  return pivotWords;
};<|MERGE_RESOLUTION|>--- conflicted
+++ resolved
@@ -12,31 +12,6 @@
   const languages = useLanguages();
   const [ pivotWords, setPivotWords ] = useState<PivotWord[]|undefined>(undefined);
 
-<<<<<<< HEAD
-export const usePivotWords = (wordSource: AlignmentSide): PivotWord[] | undefined => {
-  const { projectState, setProjectState } = useContext(AppContext);
-  const { sourceContainer, targetContainer } = useCorpusContainers();
-
-  const source = useMemo(() => wordSource === AlignmentSide.SOURCE ? projectState.linksIndexes?.sourcesIndex
-    : projectState.linksIndexes?.targetsIndex, [wordSource, projectState.linksIndexes?.sourcesIndex, projectState.linksIndexes?.targetsIndex]);
-
-  const [loading, setLoading] = useState<boolean>(!!source?.loading);
-  const [lastUpdate, setLastUpdate] = useState<number>(0);
-
-  // when source is changed, set the loading state to match the new source
-  useInterval(() => {
-    if (loading !== !!source?.isLoading()) {
-      setLoading(!!source?.isLoading()); // change the status to match the source
-    }
-
-    if (source?.lastUpdate && source?.lastUpdate !== lastUpdate) {
-      setLastUpdate(source.lastUpdate);
-    }
-  }, 250);
-
-  // initialize indices if they don't exist or if linksTable changes
-=======
->>>>>>> 3d33593f
   useEffect(() => {
     if (!languages) return;
     const load = async () => {
@@ -56,51 +31,5 @@
     void load();
   }, [side, filter, sort, setPivotWords, databaseApi, languages]);
 
-<<<<<<< HEAD
-    // cleanup old indexes if they are already there
-    if (projectState.linksIndexes) {
-      projectState.linksIndexes.sourcesIndex.indexingTasks.stop();
-      projectState.linksIndexes.sourcesIndex.indexingTasks.clear();
-      projectState.linksIndexes.targetsIndex.indexingTasks.stop();
-      projectState.linksIndexes.targetsIndex.indexingTasks.clear();
-    }
-
-    // initialize
-    const secondaryIndices = {
-      sourcesIndex: new WordsIndex(sourceContainer, AlignmentSide.SOURCE),
-      targetsIndex: new WordsIndex(targetContainer, AlignmentSide.TARGET)
-    };
-
-    setProjectState((ps: ProjectState) => ({
-      ...ps,
-      linksIndexes: secondaryIndices
-    }));
-
-    secondaryIndices.sourcesIndex.indexingTasks.enqueue(secondaryIndices.sourcesIndex.initialize);
-    secondaryIndices.targetsIndex.indexingTasks.enqueue(secondaryIndices.targetsIndex.initialize);
-    if (projectState.linksTable) {
-      secondaryIndices.sourcesIndex.indexingTasks.enqueue(async () => await projectState.linksTable!.registerSecondaryIndex(secondaryIndices.sourcesIndex));
-      secondaryIndices.targetsIndex.indexingTasks.enqueue(async () => await projectState.linksTable!.registerSecondaryIndex(secondaryIndices.targetsIndex));
-    }
-  }, [
-    projectState.linksTable,
-    projectState.linksIndexes,
-    setProjectState,
-    sourceContainer,
-    targetContainer
-  ]);
-
-  const currentPivotWords = useMemo<PivotWord[] | undefined>(() => {
-    if (!source || loading) {
-      return undefined;
-    }
-    return [...source.getPivotWords()];
-  }, [
-    source,
-    loading
-  ]);
-=======
->>>>>>> 3d33593f
-
   return pivotWords;
 };