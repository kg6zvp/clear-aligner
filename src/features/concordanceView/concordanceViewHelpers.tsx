import { AlignmentSide, Word } from '../../structs';
import { FullyResolvedLink } from './structs';
import { groupPartsIntoWords } from '../../helpers/groupPartsIntoWords';
<<<<<<< HEAD
import { LinksTable } from '../../state/links/tableManager';

export const fullyResolveLink = (
  link: Link,
  sourceContainer: CorpusContainer,
  targetContainer: CorpusContainer
): FullyResolvedLink => {
  return {
    ...link,
    sourceResolvedWords: new Set<ResolvedWordEntry>(
      link.sources
        .map((bcvId: string): ResolvedWordEntry | undefined => {
          const corpus = sourceContainer.corpusAtReferenceString(bcvId);
          if (!corpus) return undefined;
          const word = findWordByString([corpus], bcvId);
          if (!word) return undefined;
          return {
            word: word,
            localized: {
              text: word.text.toLowerCase(),
              position: word.id,
              languageInfo: corpus.language
            }
          };
        })
        .filter((v) => !!v)
        .map((v) => v as ResolvedWordEntry)
    ),
    targetResolvedWords: new Set<ResolvedWordEntry>(
      link.targets
        .map((bcvId: string): ResolvedWordEntry | undefined => {
          const corpus = targetContainer.corpusAtReferenceString(bcvId);
          if (!corpus) return undefined;
          const word = findWordByString([corpus], bcvId);
          if (!word) return undefined;
          return {
            word: word,
            localized: {
              text: word.text.toLowerCase(),
              position: word.id,
              languageInfo: corpus.language
            }
          };
        })
        .filter((v) => !!v)
        .map((v) => v as ResolvedWordEntry)
    )
  };
};

/**
 * populate alignmentLinks property of given pivotWord
 * @param linksTable datasource
 * @param pivotWord pivotWord to populate
 */
export const getLinksForPivotWord = async (
  linksTable: LinksTable,
  pivotWord: PivotWord
): Promise<PivotWord> => {
  const results = [];
  for (const alignmentInstance of pivotWord.instances) {
    results.push((await linksTable.findByWordId(pivotWord.side, alignmentInstance)));
  }
  pivotWord.alignmentLinks = results.flat();
  return pivotWord;
};

/**
 * generate map of pivotWords without links or alignedWords populated
 * @param linksTable
 * @param container
 * @param side
 */
export const generatePivotWordsList = async (
  container: CorpusContainer,
  side: AlignmentSide
): Promise<Map<string, PivotWord>> => {

  const pivotWordPromises = container.corpora.flatMap((corpus) =>
    Array.from(corpus.wordLocation.entries()).map(async ([key, value]) => {
        return new Promise<PivotWord>((resolve) => {
          setTimeout(() => {
            resolve({
              normalizedText: key,
              side,
              instances: Array.from(value),
              languageInfo: corpus.language
            } as PivotWord);
          }, 10);
        });
      }
    )
  );

  const pivotWords: PivotWord[] = [];

  for (const pivotWordPromise of pivotWordPromises) {
    const pivotWord = await pivotWordPromise;
    pivotWords.push(pivotWord);
  }

  const pivotWordsMap = pivotWords.reduce((accumulator, currentValue) => {
    if (
      !accumulator.has(currentValue.normalizedText) ||
      !accumulator.get(currentValue.normalizedText)?.alignmentLinks
    ) {
      // create it
      accumulator.set(currentValue.normalizedText, currentValue);
    } else {
      // mutate it
      const pivotWord = accumulator.get(currentValue.normalizedText)!;
      currentValue.alignmentLinks?.forEach((link) =>
        pivotWord.alignmentLinks!.push(link)
      );
    }
    return accumulator;
  }, new Map<string, PivotWord>());

  return pivotWordsMap;
};
=======
>>>>>>> 3d33593f

/**
 * generate list (alphabetical) of word texts from alignment link, container and side directive
 * @param link link data to where word ids are listed
 * @param side side to pull word ids from
 */
export const generateWordListFromCorpusContainerAndLink = (
  link: FullyResolvedLink,
  side: AlignmentSide
): string[] => {
  const partsList = Array.from(
    side === AlignmentSide.SOURCE ? link.sourceResolvedWords : link.targetResolvedWords
  )
    .map((word) => word.word)
    .filter((word) => !!word) as Word[];
  return groupPartsIntoWords(partsList)
    .map((parts) => parts.map(({ text }) => text.trim().toLowerCase()).join(''))
    .sort();
};<|MERGE_RESOLUTION|>--- conflicted
+++ resolved
@@ -1,129 +1,6 @@
 import { AlignmentSide, Word } from '../../structs';
 import { FullyResolvedLink } from './structs';
 import { groupPartsIntoWords } from '../../helpers/groupPartsIntoWords';
-<<<<<<< HEAD
-import { LinksTable } from '../../state/links/tableManager';
-
-export const fullyResolveLink = (
-  link: Link,
-  sourceContainer: CorpusContainer,
-  targetContainer: CorpusContainer
-): FullyResolvedLink => {
-  return {
-    ...link,
-    sourceResolvedWords: new Set<ResolvedWordEntry>(
-      link.sources
-        .map((bcvId: string): ResolvedWordEntry | undefined => {
-          const corpus = sourceContainer.corpusAtReferenceString(bcvId);
-          if (!corpus) return undefined;
-          const word = findWordByString([corpus], bcvId);
-          if (!word) return undefined;
-          return {
-            word: word,
-            localized: {
-              text: word.text.toLowerCase(),
-              position: word.id,
-              languageInfo: corpus.language
-            }
-          };
-        })
-        .filter((v) => !!v)
-        .map((v) => v as ResolvedWordEntry)
-    ),
-    targetResolvedWords: new Set<ResolvedWordEntry>(
-      link.targets
-        .map((bcvId: string): ResolvedWordEntry | undefined => {
-          const corpus = targetContainer.corpusAtReferenceString(bcvId);
-          if (!corpus) return undefined;
-          const word = findWordByString([corpus], bcvId);
-          if (!word) return undefined;
-          return {
-            word: word,
-            localized: {
-              text: word.text.toLowerCase(),
-              position: word.id,
-              languageInfo: corpus.language
-            }
-          };
-        })
-        .filter((v) => !!v)
-        .map((v) => v as ResolvedWordEntry)
-    )
-  };
-};
-
-/**
- * populate alignmentLinks property of given pivotWord
- * @param linksTable datasource
- * @param pivotWord pivotWord to populate
- */
-export const getLinksForPivotWord = async (
-  linksTable: LinksTable,
-  pivotWord: PivotWord
-): Promise<PivotWord> => {
-  const results = [];
-  for (const alignmentInstance of pivotWord.instances) {
-    results.push((await linksTable.findByWordId(pivotWord.side, alignmentInstance)));
-  }
-  pivotWord.alignmentLinks = results.flat();
-  return pivotWord;
-};
-
-/**
- * generate map of pivotWords without links or alignedWords populated
- * @param linksTable
- * @param container
- * @param side
- */
-export const generatePivotWordsList = async (
-  container: CorpusContainer,
-  side: AlignmentSide
-): Promise<Map<string, PivotWord>> => {
-
-  const pivotWordPromises = container.corpora.flatMap((corpus) =>
-    Array.from(corpus.wordLocation.entries()).map(async ([key, value]) => {
-        return new Promise<PivotWord>((resolve) => {
-          setTimeout(() => {
-            resolve({
-              normalizedText: key,
-              side,
-              instances: Array.from(value),
-              languageInfo: corpus.language
-            } as PivotWord);
-          }, 10);
-        });
-      }
-    )
-  );
-
-  const pivotWords: PivotWord[] = [];
-
-  for (const pivotWordPromise of pivotWordPromises) {
-    const pivotWord = await pivotWordPromise;
-    pivotWords.push(pivotWord);
-  }
-
-  const pivotWordsMap = pivotWords.reduce((accumulator, currentValue) => {
-    if (
-      !accumulator.has(currentValue.normalizedText) ||
-      !accumulator.get(currentValue.normalizedText)?.alignmentLinks
-    ) {
-      // create it
-      accumulator.set(currentValue.normalizedText, currentValue);
-    } else {
-      // mutate it
-      const pivotWord = accumulator.get(currentValue.normalizedText)!;
-      currentValue.alignmentLinks?.forEach((link) =>
-        pivotWord.alignmentLinks!.push(link)
-      );
-    }
-    return accumulator;
-  }, new Map<string, PivotWord>());
-
-  return pivotWordsMap;
-};
-=======
->>>>>>> 3d33593f
 
 /**
  * generate list (alphabetical) of word texts from alignment link, container and side directive
