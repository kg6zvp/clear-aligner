--- conflicted
+++ resolved
@@ -126,124 +126,16 @@
  * @param link link data to where word ids are listed
  * @param side side to pull word ids from
  */
-<<<<<<< HEAD
-export const generateListOfNavigablePivotWords = (
-  pivotWordsMap: NormalizedTextToPivotWord,
-  sourceContainer: CorpusContainer,
-  targetContainer: CorpusContainer,
-  normalizedTextToAlignmentLinks: NormalizedTextToAlignmentLink,
-  wordSource: WordSource
-): PivotWord[] => {
-  const sourceTextId = sourceContainer.id;
-  const targetTextId = targetContainer.id;
-
-  Object.keys(normalizedTextToAlignmentLinks)
-    .filter((key) => !!normalizedTextToAlignmentLinks[key])
-    .map((key: string): AlignedWord => {
-      const frequency = normalizedTextToAlignmentLinks[key].length;
-
-      const sourceAndTargetWords = normalizedTextToAlignmentLinks[key]
-        .map((value: Link) => {
-          const sourceWords = value.sources
-            .map(BCVWP.parseFromString)
-            .map((ref: BCVWP) => {
-              const wort = findWord(sourceContainer.corpora, ref);
-              const languageInfo =
-                sourceContainer.corpusAtReference(ref)?.language;
-              if (!wort) return undefined;
-              return {
-                text: wort.text.toLowerCase(),
-                position: wort.id,
-                languageInfo,
-              };
-            })
-            .filter((v) => !!v);
-          const targetWords = value.targets
-            .map(BCVWP.parseFromString)
-            .map((ref: BCVWP) => {
-              const wort = findWord(targetContainer.corpora, ref);
-              const languageInfo =
-                targetContainer.corpusAtReference(ref)?.language;
-              if (!wort) return undefined;
-              return {
-                text: wort.text.toLowerCase(),
-                position: wort.id,
-                languageInfo,
-              };
-            })
-            .filter((v) => !!v);
-          return {
-            sourceWords,
-            targetWords,
-          } as {
-            sourceWords: LocalizedWordEntry[];
-            targetWords: LocalizedWordEntry[];
-          };
-        })
-        .reduce(
-          (accumulator, currentValue) => {
-            currentValue.sourceWords.forEach((current) =>
-              accumulator.sourceWords.push(current)
-            );
-            currentValue.targetWords.forEach((current) =>
-              accumulator.targetWords.push(current)
-            );
-            return accumulator;
-          },
-          {
-            sourceWords: [] as LocalizedWordEntry[],
-            targetWords: [] as LocalizedWordEntry[],
-          }
-        );
-
-      return {
-        id: key,
-        frequency,
-        sourceTextId,
-        targetTextId,
-        sourceWordTexts: _.uniqWith(
-          sourceAndTargetWords.sourceWords,
-          (a, b): boolean => a.text === b.text
-        ).sort(),
-        targetWordTexts: _.uniqWith(
-          sourceAndTargetWords.targetWords,
-          (a, b): boolean => a.text === b.text
-        ).sort(),
-        alignments: normalizedTextToAlignmentLinks[key],
-      };
-    })
-    .forEach((alignedWord: AlignedWord) => {
-      (wordSource === WordSource.SOURCE
-        ? alignedWord.sourceWordTexts
-        : alignedWord.targetWordTexts
-      ).forEach((wordEntry: LocalizedWordEntry) => {
-        if (!pivotWordsMap[wordEntry.text]) {
-          return;
-        }
-        if (!pivotWordsMap[wordEntry.text].alignedWords) {
-          pivotWordsMap[wordEntry.text].alignedWords = [];
-        }
-        if (
-          !pivotWordsMap[wordEntry.text].alignedWords!.includes(alignedWord)
-        ) {
-          pivotWordsMap[wordEntry.text].alignedWords!.push(alignedWord);
-        }
-      });
-    });
-
-  return Object.values(pivotWordsMap);
-=======
 export const generateWordListFromCorpusContainerAndLink = (
   link: FullyResolvedLink,
   side: AlignmentSide
 ): string[] => {
   const partsList = Array.from(
-    side === 'sources' ? link.sourceResolvedWords : link.targetResolvedWords
+    side === AlignmentSide.SOURCE ? link.sourceResolvedWords : link.targetResolvedWords
   )
     .map((word) => word.word)
     .filter((word) => !!word) as Word[];
   return groupPartsIntoWords(partsList)
     .map((parts) => parts.map(({ text }) => text.trim().toLowerCase()).join(''))
     .sort();
->>>>>>> ed638b86
 };