--- conflicted
+++ resolved
@@ -1,8 +1,4 @@
-<<<<<<< HEAD
-import { CorpusContainer, DisplayableLink, Link, Verse } from '../../structs';
-=======
 import { AlignmentSide, Link } from '../../structs';
->>>>>>> ed638b86
 import { DataGrid, GridColDef, GridRenderCellParams, GridRowParams, GridSortItem } from '@mui/x-data-grid';
 import { IconButton, TableContainer } from '@mui/material';
 import { Launch } from '@mui/icons-material';
@@ -11,15 +7,9 @@
 import { BCVDisplay } from '../bcvwp/BCVDisplay';
 import { findFirstRefFromLink } from '../../helpers/findFirstRefFromLink';
 import { AlignedWord, PivotWord } from './structs';
-<<<<<<< HEAD
-import findWord from '../../helpers/findWord';
-import { DataGridResizeAnimationFixes, DataGridScrollbarDisplayFix } from '../../styles/dataGridFixes';
-import WorkbenchDialog from './workbenchDialog';
-=======
 import { createSearchParams, useNavigate } from 'react-router-dom';
 import { DataGridResizeAnimationFixes, DataGridScrollbarDisplayFix } from '../../styles/dataGridFixes';
 import { VerseCell } from './alignmentTable/verseCell';
->>>>>>> ed638b86
 
 export interface AlignmentTableContextProps {
   wordSource: AlignmentSide;
@@ -27,61 +17,7 @@
   alignedWord?: AlignedWord | null;
 }
 
-<<<<<<< HEAD
-const AlignmentTableContext = createContext({} as AlignmentTableContextProps);
-
-/**
- * Render cells with verse text in the appropriate font and text orientation for the verse
- * @param row rendering params for this DisplayableLink entry
- */
-export const VerseCell = (
-  row: GridRenderCellParams<DisplayableLink, any, any>
-) => {
-  const tableCtx = useContext(AlignmentTableContext);
-  const container =
-    tableCtx.wordSource === WordSource.SOURCE
-      ? row.row?.sourceContainer
-      : row.row?.targetContainer;
-  const verses: Verse[] = _.uniqWith(
-    (tableCtx.wordSource === WordSource.SOURCE ? row.row?.sources : row.row?.targets)
-      ?.filter(BCVWP.isValidString)
-      .map(BCVWP.parseFromString)
-      .map((ref) => ref.toTruncatedReferenceString(BCVWPField.Verse)),
-    _.isEqual
-  )
-    .flatMap((ref) =>
-      container?.corpora.flatMap(({ wordsByVerse }) => wordsByVerse[ref])
-    )
-    .filter((v) => !!v)
-    .sort((a, b) => BCVWP.compare(a.bcvId, b.bcvId));
-
-  const anyVerse = verses.find((v) => !!v.bcvId);
-  const languageInfo = container?.languageAtReference(anyVerse?.bcvId!);
-
-  return (
-    <div
-      lang={languageInfo?.code}
-      style={{
-        ...(languageInfo?.textDirection
-          ? { direction: languageInfo.textDirection }
-          : {}),
-      }}
-    >
-      {verses.map((verse: Verse) => (
-        <VerseDisplay
-          key={verse?.bcvId?.toReferenceString() ?? ''}
-          onlyLinkIds={row.row.id ? [row.row.id] : []}
-          readonly
-          verse={verse}
-          corpus={container?.corpusAtReference(verse.bcvId)}
-        />
-      ))}
-    </div>
-  );
-};
-=======
 export const AlignmentTableContext = createContext({} as AlignmentTableContextProps);
->>>>>>> ed638b86
 
 export const RefCell = (
   row: GridRenderCellParams<DisplayableLink, any, any>
@@ -91,49 +27,20 @@
 }
 /**
  * Render the cell with the link button from an alignment row to the alignment editor at the corresponding verse
-<<<<<<< HEAD
- * @param row rendering params for this DisplayableLink entry
- * @param onClick Callback used to open an alignment view dialog
+ * @param row rendering params for this Link entry
  */
 export const LinkCell = ({row, onClick}: {
-  row: GridRenderCellParams<DisplayableLink, any, any>,
+  row: GridRenderCellParams<Link, any, any>,
   onClick: (tableCtx: AlignmentTableContextProps, displayableLink: DisplayableLink) => void;
 }) => {
-=======
- * @param row rendering params for this Link entry
- */
-export const LinkCell = (
-  row: GridRenderCellParams<Link, any, any>
-) => {
-  const navigate = useNavigate();
->>>>>>> ed638b86
   const tableCtx = useContext(AlignmentTableContext);
-  const refString = findFirstRefFromLink(row.row);
   return (
-<<<<<<< HEAD
     <IconButton onClick={() => onClick(tableCtx, row.row)}>
-=======
-    <IconButton
-      onClick={() =>
-        navigate({
-          pathname: '/',
-          search: createSearchParams({
-            ref: refString ? BCVWP.truncateTo(refString, BCVWPField.Verse ) : '',
-            pivotWord: tableCtx?.pivotWord?.normalizedText || '',
-            alignedWord: tableCtx?.alignedWord?.id || '',
-            alignmentLink: row.row.id ?? '',
-          }).toString(),
-        })
-      }
-    >
->>>>>>> ed638b86
       <Launch />
     </IconButton>
   );
 };
 
-<<<<<<< HEAD
-=======
 const columns: GridColDef[] = [
   {
     field: 'state',
@@ -168,7 +75,6 @@
   },
 ];
 
->>>>>>> ed638b86
 export interface AlignmentTableProps {
   sort: GridSortItem | null;
   wordSource: AlignmentSide;
@@ -203,61 +109,6 @@
   chosenAlignmentLink,
   onChooseAlignmentLink,
 }: AlignmentTableProps) => {
-<<<<<<< HEAD
-  const [openAlignmentDialog, setOpenAlignmentDialog] = useState<boolean>(false);
-
-  const columns: GridColDef[] = useMemo(() => [
-    {
-      field: 'state',
-      headerName: 'State',
-    },
-    {
-      field: 'sources',
-      headerName: 'Ref',
-      renderCell: (row: GridRenderCellParams<DisplayableLink, any, any>) => (
-        <RefCell {...row} />
-      ),
-    },
-    {
-      field: 'verse',
-      headerName: 'Verse Text',
-      flex: 1,
-      sortable: false,
-      renderCell: (row: GridRenderCellParams<DisplayableLink, any, any>) => (
-        <VerseCell {...row} />
-      ),
-    },
-    {
-      field: 'id',
-      headerName: 'Link',
-      sortable: false,
-      renderCell: (row: GridRenderCellParams<DisplayableLink, any, any>) => (
-        <LinkCell row={row} onClick={() => setOpenAlignmentDialog(true)} />
-      ),
-    },
-  ], []);
-
-  const displayableLinks: DisplayableLink[] = useMemo(() => {
-    return alignments && sourceContainer && targetContainer
-      ? alignments.map(
-          (link) =>
-            ({
-              ...link,
-              sourceContainer,
-              targetContainer,
-              sourceWords: link.sources
-                .map(BCVWP.parseFromString)
-                .map((ref) => findWord(sourceContainer!.corpora, ref)?.text),
-              targetWords: link.targets
-                .map(BCVWP.parseFromString)
-                .map((ref) => findWord(targetContainer!.corpora, ref)?.text),
-            } as DisplayableLink)
-        )
-      : [];
-  }, [alignments, sourceContainer, targetContainer]);
-
-=======
->>>>>>> ed638b86
   const initialPage = useMemo(() => {
     if (chosenAlignmentLink) {
       return (
