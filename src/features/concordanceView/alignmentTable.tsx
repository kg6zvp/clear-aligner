--- conflicted
+++ resolved
@@ -73,30 +73,15 @@
           : {}),
       }}
     >
-<<<<<<< HEAD
-      {verses.map((verse: Verse) => {
-        const languageInfo = container?.languageAtReferenceString(verse.bcvId.toReferenceString());
-        return (
-          <VerseDisplay
-            key={verse?.bcvId?.toReferenceString() ?? ''}
-            onlyLinkIds={row.row.id ? [row.row.id] : []}
-            readonly
-            verse={verse}
-            languageInfo={languageInfo}
-          />
-        );
-      })}
-=======
       {verses.map((verse: Verse) => (
         <VerseDisplay
           key={verse?.bcvId?.toReferenceString() ?? ''}
           onlyLinkIds={row.row.id ? [row.row.id] : []}
           readonly
           verse={verse}
-          corpus={container?.corpusAtReference(verse.bcvId)}
+          corpus={container?.corpusAtReferenceString(verse?.bcvId?.toReferenceString())}
         />
       ))}
->>>>>>> bfce2b58
     </div>
   );
 };
