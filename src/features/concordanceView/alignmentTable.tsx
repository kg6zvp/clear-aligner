<<<<<<< HEAD
import { CorpusContainer, DisplayableLink, Link, Verse } from '../../structs';
=======
import { AlignmentSide, Link } from '../../structs';
>>>>>>> ed638b86
import { DataGrid, GridColDef, GridRenderCellParams, GridRowParams, GridSortItem } from '@mui/x-data-grid';
import { IconButton, TableContainer } from '@mui/material';
import { Launch } from '@mui/icons-material';
import { createContext, useContext, useMemo } from 'react';
import BCVWP, { BCVWPField } from '../bcvwp/BCVWPSupport';
import { BCVDisplay } from '../bcvwp/BCVDisplay';
import { findFirstRefFromLink } from '../../helpers/findFirstRefFromLink';
import { AlignedWord, PivotWord } from './structs';
import { createSearchParams, useNavigate } from 'react-router-dom';
<<<<<<< HEAD
import findWord from '../../helpers/findWord';
import { DataGridResizeAnimationFixes, DataGridScrollbarDisplayFix } from '../../styles/dataGridFixes';
=======
import { DataGridResizeAnimationFixes, DataGridScrollbarDisplayFix } from '../../styles/dataGridFixes';
import { VerseCell } from './alignmentTable/verseCell';
>>>>>>> ed638b86

export interface AlignmentTableContextProps {
  wordSource: AlignmentSide;
  pivotWord?: PivotWord | null;
  alignedWord?: AlignedWord | null;
}

<<<<<<< HEAD
const AlignmentTableContext = createContext({} as AlignmentTableContextProps);

/**
 * Render cells with verse text in the appropriate font and text orientation for the verse
 * @param row rendering params for this DisplayableLink entry
 */
export const VerseCell = (
  row: GridRenderCellParams<DisplayableLink, any, any>
) => {
  const tableCtx = useContext(AlignmentTableContext);
  const container =
    tableCtx.wordSource === WordSource.SOURCE
      ? row.row?.sourceContainer
      : row.row?.targetContainer;
  const verses: Verse[] = _.uniqWith(
    (tableCtx.wordSource === WordSource.SOURCE ? row.row?.sources : row.row?.targets)
      ?.filter(BCVWP.isValidString)
      .map(BCVWP.parseFromString)
      .map((ref) => ref.toTruncatedReferenceString(BCVWPField.Verse)),
    _.isEqual
  )
    .flatMap((ref) =>
      container?.corpora.flatMap(({ wordsByVerse }) => wordsByVerse[ref])
    )
    .filter((v) => !!v)
    .sort((a, b) => BCVWP.compare(a.bcvId, b.bcvId));

  const anyVerse = verses.find((v) => !!v.bcvId);
  const languageInfo = container?.languageAtReference(anyVerse?.bcvId!);

  return (
    <div
      lang={languageInfo?.code}
      style={{
        ...(languageInfo?.textDirection
          ? { direction: languageInfo.textDirection }
          : {}),
      }}
    >
      {verses.map((verse: Verse) => (
        <VerseDisplay
          key={verse?.bcvId?.toReferenceString() ?? ''}
          onlyLinkIds={row.row.id ? [row.row.id] : []}
          readonly
          verse={verse}
          corpus={container?.corpusAtReference(verse.bcvId)}
        />
      ))}
    </div>
  );
};
=======
export const AlignmentTableContext = createContext({} as AlignmentTableContextProps);
>>>>>>> ed638b86

export const RefCell = (
  row: GridRenderCellParams<DisplayableLink, any, any>
) => {
  const tableCtx = useContext(AlignmentTableContext);
  return <BCVDisplay currentPosition={findFirstRefFromLink(row.row, tableCtx.wordSource)} />;
}
/**
 * Render the cell with the link button from an alignment row to the alignment editor at the corresponding verse
 * @param row rendering params for this Link entry
 */
export const LinkCell = (
  row: GridRenderCellParams<Link, any, any>
) => {
  const navigate = useNavigate();
  const tableCtx = useContext(AlignmentTableContext);
  const refString = findFirstRefFromLink(row.row);
  return (
    <IconButton
      onClick={() =>
        navigate({
          pathname: '/',
          search: createSearchParams({
<<<<<<< HEAD
            ref:
              findFirstRefFromLink(row.row, WordSource.TARGET)?.toTruncatedReferenceString(
                BCVWPField.Verse
              ) ?? '',
=======
            ref: refString ? BCVWP.truncateTo(refString, BCVWPField.Verse ) : '',
>>>>>>> ed638b86
            pivotWord: tableCtx?.pivotWord?.normalizedText || '',
            alignedWord: tableCtx?.alignedWord?.id || '',
            alignmentLink: row.row.id ?? '',
          }).toString(),
        })
      }
    >
      <Launch />
    </IconButton>
  );
};

const columns: GridColDef[] = [
  {
    field: 'state',
    headerName: 'State',
  },
  {
    field: 'sources',
    headerName: 'Ref',
<<<<<<< HEAD
    renderCell: (row: GridRenderCellParams<DisplayableLink, any, any>) => (
      <RefCell {...row} />
    ),
=======
    renderCell: (row: GridRenderCellParams<Link, any, any>) => {
      const refString = findFirstRefFromLink(row.row);
      return (
        <BCVDisplay currentPosition={refString ? BCVWP.parseFromString(refString) : null} />
      );
    },
>>>>>>> ed638b86
  },
  {
    field: 'verse',
    headerName: 'Verse Text',
    flex: 1,
    sortable: false,
    renderCell: (row: GridRenderCellParams<Link, any, any>) => (
      <VerseCell {...row} />
    ),
  },
  {
    field: 'id',
    headerName: 'Link',
    sortable: false,
    renderCell: (row: GridRenderCellParams<Link, any, any>) => (
      <LinkCell {...row} />
    ),
  },
];

export interface AlignmentTableProps {
  sort: GridSortItem | null;
  wordSource: AlignmentSide;
  pivotWord?: PivotWord | null;
  alignedWord?: AlignedWord | null;
  alignments: Link[];
  onChangeSort: (sortData: GridSortItem | null) => void;
  chosenAlignmentLink: Link | null;
  onChooseAlignmentLink: (alignmentLink: Link) => void;
}

/**
 * The AlignmentTable displays a list of alignment Links and allows the user to navigate to that alignment link in the
 * alignment editor
 * @param sort current sort model for Material UI DataGrid
 * @param wordSource current word source
 * @param pivotWord the pivot word that's currently selected, corresponds to the alignment rows being displayed and the
 * currently selected aligned word
 * @param alignedWord the currently selected aligned word, corresponds to the alignment rows being displayed
 * @param alignments alignment links to be displayed in the table
 * @param onChangeSort callback for when the user changes the sort model
 * @param chosenAlignmentLink currently selected alignment link
 * @param onChooseAlignmentLink callback for when a user clicks on an alignment link
 */
export const AlignmentTable = ({
  sort,
  wordSource,
  pivotWord,
  alignedWord,
  alignments,
  onChangeSort,
  chosenAlignmentLink,
  onChooseAlignmentLink,
}: AlignmentTableProps) => {
  const initialPage = useMemo(() => {
    if (chosenAlignmentLink) {
      return (
        alignments.findIndex(
          (link) => link.id === chosenAlignmentLink.id
        ) / 20
      );
    }
    return 0;
  }, [chosenAlignmentLink, alignments]);

  return (
    <AlignmentTableContext.Provider
      value={{
        pivotWord,
        alignedWord,
        wordSource,
      }}
    >
      <TableContainer
        sx={{
          width: '100%',
          height: '100%',
          '.MuiTableContainer-root::-webkit-scrollbar': {
            width: 0,
          },
        }}
      >
        <DataGrid
          sx={{
            width: '100%',
            ...DataGridScrollbarDisplayFix,
            ...DataGridResizeAnimationFixes,
          }}
          rowSelection={true}
          rowCount={alignments.length}
          rowSelectionModel={
            chosenAlignmentLink?.id ? [chosenAlignmentLink.id] : undefined
          }
          rows={alignments}
          columns={columns}
          getRowId={(row) => row.id}
          getRowHeight={(_) => 'auto'}
          sortModel={sort ? [sort] : []}
          onSortModelChange={(newSort) => {
            if (!newSort || newSort.length < 1) {
              onChangeSort(sort);
            }
            onChangeSort(newSort[0] /*only single sort is supported*/);
          }}
          initialState={{
            pagination: {
              paginationModel: { page: initialPage, pageSize: 20 },
            },
          }}
          pageSizeOptions={[20, 50]}
          onRowClick={(clickEvent: GridRowParams<Link>) => {
            if (onChooseAlignmentLink) {
              onChooseAlignmentLink(clickEvent.row);
            }
          }}
        />
      </TableContainer>
    </AlignmentTableContext.Provider>
  );
};<|MERGE_RESOLUTION|>--- conflicted
+++ resolved
@@ -1,8 +1,4 @@
-<<<<<<< HEAD
-import { CorpusContainer, DisplayableLink, Link, Verse } from '../../structs';
-=======
 import { AlignmentSide, Link } from '../../structs';
->>>>>>> ed638b86
 import { DataGrid, GridColDef, GridRenderCellParams, GridRowParams, GridSortItem } from '@mui/x-data-grid';
 import { IconButton, TableContainer } from '@mui/material';
 import { Launch } from '@mui/icons-material';
@@ -12,13 +8,8 @@
 import { findFirstRefFromLink } from '../../helpers/findFirstRefFromLink';
 import { AlignedWord, PivotWord } from './structs';
 import { createSearchParams, useNavigate } from 'react-router-dom';
-<<<<<<< HEAD
-import findWord from '../../helpers/findWord';
-import { DataGridResizeAnimationFixes, DataGridScrollbarDisplayFix } from '../../styles/dataGridFixes';
-=======
 import { DataGridResizeAnimationFixes, DataGridScrollbarDisplayFix } from '../../styles/dataGridFixes';
 import { VerseCell } from './alignmentTable/verseCell';
->>>>>>> ed638b86
 
 export interface AlignmentTableContextProps {
   wordSource: AlignmentSide;
@@ -26,68 +17,17 @@
   alignedWord?: AlignedWord | null;
 }
 
-<<<<<<< HEAD
-const AlignmentTableContext = createContext({} as AlignmentTableContextProps);
+export const AlignmentTableContext = createContext({} as AlignmentTableContextProps);
 
-/**
- * Render cells with verse text in the appropriate font and text orientation for the verse
- * @param row rendering params for this DisplayableLink entry
- */
-export const VerseCell = (
-  row: GridRenderCellParams<DisplayableLink, any, any>
+export const RefCell = (
+  row: GridRenderCellParams<Link, any, any>
 ) => {
   const tableCtx = useContext(AlignmentTableContext);
-  const container =
-    tableCtx.wordSource === WordSource.SOURCE
-      ? row.row?.sourceContainer
-      : row.row?.targetContainer;
-  const verses: Verse[] = _.uniqWith(
-    (tableCtx.wordSource === WordSource.SOURCE ? row.row?.sources : row.row?.targets)
-      ?.filter(BCVWP.isValidString)
-      .map(BCVWP.parseFromString)
-      .map((ref) => ref.toTruncatedReferenceString(BCVWPField.Verse)),
-    _.isEqual
-  )
-    .flatMap((ref) =>
-      container?.corpora.flatMap(({ wordsByVerse }) => wordsByVerse[ref])
-    )
-    .filter((v) => !!v)
-    .sort((a, b) => BCVWP.compare(a.bcvId, b.bcvId));
+  const refString = findFirstRefFromLink(row.row, tableCtx.wordSource);
+  return (
+    <BCVDisplay currentPosition={refString ? BCVWP.parseFromString(refString) : null} />
+  );}
 
-  const anyVerse = verses.find((v) => !!v.bcvId);
-  const languageInfo = container?.languageAtReference(anyVerse?.bcvId!);
-
-  return (
-    <div
-      lang={languageInfo?.code}
-      style={{
-        ...(languageInfo?.textDirection
-          ? { direction: languageInfo.textDirection }
-          : {}),
-      }}
-    >
-      {verses.map((verse: Verse) => (
-        <VerseDisplay
-          key={verse?.bcvId?.toReferenceString() ?? ''}
-          onlyLinkIds={row.row.id ? [row.row.id] : []}
-          readonly
-          verse={verse}
-          corpus={container?.corpusAtReference(verse.bcvId)}
-        />
-      ))}
-    </div>
-  );
-};
-=======
-export const AlignmentTableContext = createContext({} as AlignmentTableContextProps);
->>>>>>> ed638b86
-
-export const RefCell = (
-  row: GridRenderCellParams<DisplayableLink, any, any>
-) => {
-  const tableCtx = useContext(AlignmentTableContext);
-  return <BCVDisplay currentPosition={findFirstRefFromLink(row.row, tableCtx.wordSource)} />;
-}
 /**
  * Render the cell with the link button from an alignment row to the alignment editor at the corresponding verse
  * @param row rendering params for this Link entry
@@ -97,21 +37,14 @@
 ) => {
   const navigate = useNavigate();
   const tableCtx = useContext(AlignmentTableContext);
-  const refString = findFirstRefFromLink(row.row);
+  const refString = findFirstRefFromLink(row.row, AlignmentSide.TARGET);
   return (
     <IconButton
       onClick={() =>
         navigate({
           pathname: '/',
           search: createSearchParams({
-<<<<<<< HEAD
-            ref:
-              findFirstRefFromLink(row.row, WordSource.TARGET)?.toTruncatedReferenceString(
-                BCVWPField.Verse
-              ) ?? '',
-=======
             ref: refString ? BCVWP.truncateTo(refString, BCVWPField.Verse ) : '',
->>>>>>> ed638b86
             pivotWord: tableCtx?.pivotWord?.normalizedText || '',
             alignedWord: tableCtx?.alignedWord?.id || '',
             alignmentLink: row.row.id ?? '',
@@ -132,18 +65,9 @@
   {
     field: 'sources',
     headerName: 'Ref',
-<<<<<<< HEAD
-    renderCell: (row: GridRenderCellParams<DisplayableLink, any, any>) => (
+    renderCell: (row: GridRenderCellParams<Link, any, any>) => (
       <RefCell {...row} />
     ),
-=======
-    renderCell: (row: GridRenderCellParams<Link, any, any>) => {
-      const refString = findFirstRefFromLink(row.row);
-      return (
-        <BCVDisplay currentPosition={refString ? BCVWP.parseFromString(refString) : null} />
-      );
-    },
->>>>>>> ed638b86
   },
   {
     field: 'verse',
@@ -209,6 +133,13 @@
     return 0;
   }, [chosenAlignmentLink, alignments]);
 
+
+  const memoizedAlignments = useMemo(() => {
+    const alignmentMap: Record<string, Link> = {};
+    alignments.forEach(a => { if(a.id) alignmentMap[a.id] = a });
+    return Object.values(alignmentMap);
+  }, [alignments]);
+
   return (
     <AlignmentTableContext.Provider
       value={{
@@ -233,11 +164,11 @@
             ...DataGridResizeAnimationFixes,
           }}
           rowSelection={true}
-          rowCount={alignments.length}
+          rowCount={memoizedAlignments.length}
           rowSelectionModel={
             chosenAlignmentLink?.id ? [chosenAlignmentLink.id] : undefined
           }
-          rows={alignments}
+          rows={memoizedAlignments}
           columns={columns}
           getRowId={(row) => row.id}
           getRowHeight={(_) => 'auto'}
