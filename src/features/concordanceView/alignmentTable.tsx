import { AlignmentSide, Link } from '../../structs';
import { DataGrid, GridColDef, GridRenderCellParams, GridRowParams, GridSortItem } from '@mui/x-data-grid';
import { IconButton, TableContainer } from '@mui/material';
import { Launch } from '@mui/icons-material';
import { createContext, useContext, useMemo } from 'react';
import BCVWP, { BCVWPField } from '../bcvwp/BCVWPSupport';
import { BCVDisplay } from '../bcvwp/BCVDisplay';
import { findFirstRefFromLink } from '../../helpers/findFirstRefFromLink';
import { AlignedWord, PivotWord } from './structs';
import { createSearchParams, useNavigate } from 'react-router-dom';
import { DataGridResizeAnimationFixes, DataGridScrollbarDisplayFix } from '../../styles/dataGridFixes';
import { VerseCell } from './alignmentTable/verseCell';

export interface AlignmentTableContextProps {
  wordSource: AlignmentSide;
  pivotWord?: PivotWord | null;
  alignedWord?: AlignedWord | null;
}

export const AlignmentTableContext = createContext({} as AlignmentTableContextProps);

export const RefCell = (
<<<<<<< HEAD
  row: GridRenderCellParams<DisplayableLink, any, any>
) => {
  const tableCtx = useContext(AlignmentTableContext);
  return <BCVDisplay currentPosition={findFirstRefFromLink(row.row, tableCtx.wordSource)} />;
}
=======
  row: GridRenderCellParams<Link, any, any>
) => {
  const tableCtx = useContext(AlignmentTableContext);
  const refString = findFirstRefFromLink(row.row, tableCtx.wordSource);
  return (
    <BCVDisplay currentPosition={refString ? BCVWP.parseFromString(refString) : null} />
  );}

>>>>>>> 2c937eca
/**
 * Render the cell with the link button from an alignment row to the alignment editor at the corresponding verse
 * @param row rendering params for this Link entry
 */
export const LinkCell = ({row, onClick}: {
  row: GridRenderCellParams<Link, any, any>,
  onClick: (tableCtx: AlignmentTableContextProps, displayableLink: DisplayableLink) => void;
}) => {
  const tableCtx = useContext(AlignmentTableContext);
<<<<<<< HEAD
=======
  const refString = findFirstRefFromLink(row.row, AlignmentSide.TARGET);
>>>>>>> 2c937eca
  return (
    <IconButton onClick={() => onClick(tableCtx, row.row)}>
      <Launch />
    </IconButton>
  );
};

const columns: GridColDef[] = [
  {
    field: 'state',
    headerName: 'State',
  },
  {
    field: 'sources',
    headerName: 'Ref',
    renderCell: (row: GridRenderCellParams<Link, any, any>) => (
      <RefCell {...row} />
    ),
  },
  {
    field: 'verse',
    headerName: 'Verse Text',
    flex: 1,
    sortable: false,
    renderCell: (row: GridRenderCellParams<Link, any, any>) => (
      <VerseCell {...row} />
    ),
  },
  {
    field: 'id',
    headerName: 'Link',
    sortable: false,
    renderCell: (row: GridRenderCellParams<Link, any, any>) => (
      <LinkCell {...row} />
    ),
  },
];

export interface AlignmentTableProps {
  sort: GridSortItem | null;
  wordSource: AlignmentSide;
  pivotWord?: PivotWord | null;
  alignedWord?: AlignedWord | null;
  alignments: Link[];
  onChangeSort: (sortData: GridSortItem | null) => void;
  chosenAlignmentLink: Link | null;
  onChooseAlignmentLink: (alignmentLink: Link) => void;
}

/**
 * The AlignmentTable displays a list of alignment Links and allows the user to navigate to that alignment link in the
 * alignment editor
 * @param sort current sort model for Material UI DataGrid
 * @param wordSource current word source
 * @param pivotWord the pivot word that's currently selected, corresponds to the alignment rows being displayed and the
 * currently selected aligned word
 * @param alignedWord the currently selected aligned word, corresponds to the alignment rows being displayed
 * @param alignments alignment links to be displayed in the table
 * @param onChangeSort callback for when the user changes the sort model
 * @param chosenAlignmentLink currently selected alignment link
 * @param onChooseAlignmentLink callback for when a user clicks on an alignment link
 */
export const AlignmentTable = ({
  sort,
  wordSource,
  pivotWord,
  alignedWord,
  alignments,
  onChangeSort,
  chosenAlignmentLink,
  onChooseAlignmentLink,
}: AlignmentTableProps) => {
  const initialPage = useMemo(() => {
    if (chosenAlignmentLink) {
      return (
        alignments.findIndex(
          (link) => link.id === chosenAlignmentLink.id
        ) / 20
      );
    }
    return 0;
  }, [chosenAlignmentLink, alignments]);

  return (
    <AlignmentTableContext.Provider
      value={{
        pivotWord,
        alignedWord,
        wordSource,
      }}
    >
      <TableContainer
        sx={{
          width: '100%',
          height: '100%',
          '.MuiTableContainer-root::-webkit-scrollbar': {
            width: 0,
          },
        }}
      >
        <DataGrid
          sx={{
            width: '100%',
            ...DataGridScrollbarDisplayFix,
            ...DataGridResizeAnimationFixes,
          }}
          rowSelection={true}
          rowCount={alignments.length}
          rowSelectionModel={
            chosenAlignmentLink?.id ? [chosenAlignmentLink.id] : undefined
          }
          rows={alignments}
          columns={columns}
          getRowId={(row) => row.id}
          getRowHeight={(_) => 'auto'}
          sortModel={sort ? [sort] : []}
          onSortModelChange={(newSort) => {
            if (!newSort || newSort.length < 1) {
              onChangeSort(sort);
            }
            onChangeSort(newSort[0] /*only single sort is supported*/);
          }}
          initialState={{
            pagination: {
              paginationModel: { page: initialPage, pageSize: 20 },
            },
          }}
          pageSizeOptions={[20, 50]}
          onRowClick={(clickEvent: GridRowParams<Link>) => {
            if (onChooseAlignmentLink) {
              onChooseAlignmentLink(clickEvent.row);
            }
          }}
        />
      </TableContainer>
      <WorkbenchDialog open={openAlignmentDialog} setOpen={setOpenAlignmentDialog} />
    </AlignmentTableContext.Provider>
  );
};<|MERGE_RESOLUTION|>--- conflicted
+++ resolved
@@ -2,14 +2,14 @@
 import { DataGrid, GridColDef, GridRenderCellParams, GridRowParams, GridSortItem } from '@mui/x-data-grid';
 import { IconButton, TableContainer } from '@mui/material';
 import { Launch } from '@mui/icons-material';
-import { createContext, useContext, useMemo } from 'react';
-import BCVWP, { BCVWPField } from '../bcvwp/BCVWPSupport';
+import { createContext, useContext, useMemo, useState } from 'react';
+import BCVWP from '../bcvwp/BCVWPSupport';
 import { BCVDisplay } from '../bcvwp/BCVDisplay';
 import { findFirstRefFromLink } from '../../helpers/findFirstRefFromLink';
 import { AlignedWord, PivotWord } from './structs';
-import { createSearchParams, useNavigate } from 'react-router-dom';
 import { DataGridResizeAnimationFixes, DataGridScrollbarDisplayFix } from '../../styles/dataGridFixes';
 import { VerseCell } from './alignmentTable/verseCell';
+import WorkbenchDialog from './workbenchDialog';
 
 export interface AlignmentTableContextProps {
   wordSource: AlignmentSide;
@@ -20,35 +20,24 @@
 export const AlignmentTableContext = createContext({} as AlignmentTableContextProps);
 
 export const RefCell = (
-<<<<<<< HEAD
-  row: GridRenderCellParams<DisplayableLink, any, any>
-) => {
-  const tableCtx = useContext(AlignmentTableContext);
-  return <BCVDisplay currentPosition={findFirstRefFromLink(row.row, tableCtx.wordSource)} />;
-}
-=======
   row: GridRenderCellParams<Link, any, any>
 ) => {
   const tableCtx = useContext(AlignmentTableContext);
   const refString = findFirstRefFromLink(row.row, tableCtx.wordSource);
   return (
     <BCVDisplay currentPosition={refString ? BCVWP.parseFromString(refString) : null} />
-  );}
+  );
+}
 
->>>>>>> 2c937eca
 /**
  * Render the cell with the link button from an alignment row to the alignment editor at the corresponding verse
  * @param row rendering params for this Link entry
  */
 export const LinkCell = ({row, onClick}: {
   row: GridRenderCellParams<Link, any, any>,
-  onClick: (tableCtx: AlignmentTableContextProps, displayableLink: DisplayableLink) => void;
+  onClick: (tableCtx: AlignmentTableContextProps, link: Link) => void;
 }) => {
   const tableCtx = useContext(AlignmentTableContext);
-<<<<<<< HEAD
-=======
-  const refString = findFirstRefFromLink(row.row, AlignmentSide.TARGET);
->>>>>>> 2c937eca
   return (
     <IconButton onClick={() => onClick(tableCtx, row.row)}>
       <Launch />
@@ -56,36 +45,6 @@
   );
 };
 
-const columns: GridColDef[] = [
-  {
-    field: 'state',
-    headerName: 'State',
-  },
-  {
-    field: 'sources',
-    headerName: 'Ref',
-    renderCell: (row: GridRenderCellParams<Link, any, any>) => (
-      <RefCell {...row} />
-    ),
-  },
-  {
-    field: 'verse',
-    headerName: 'Verse Text',
-    flex: 1,
-    sortable: false,
-    renderCell: (row: GridRenderCellParams<Link, any, any>) => (
-      <VerseCell {...row} />
-    ),
-  },
-  {
-    field: 'id',
-    headerName: 'Link',
-    sortable: false,
-    renderCell: (row: GridRenderCellParams<Link, any, any>) => (
-      <LinkCell {...row} />
-    ),
-  },
-];
 
 export interface AlignmentTableProps {
   sort: GridSortItem | null;
@@ -121,6 +80,7 @@
   chosenAlignmentLink,
   onChooseAlignmentLink,
 }: AlignmentTableProps) => {
+  const [openAlignmentDialog, setOpenAlignmentDialog] = useState(false);
   const initialPage = useMemo(() => {
     if (chosenAlignmentLink) {
       return (
@@ -131,6 +91,37 @@
     }
     return 0;
   }, [chosenAlignmentLink, alignments]);
+
+  const columns: GridColDef[] = [
+    {
+      field: 'state',
+      headerName: 'State',
+    },
+    {
+      field: 'sources',
+      headerName: 'Ref',
+      renderCell: (row: GridRenderCellParams<Link, any, any>) => (
+        <RefCell {...row} />
+      ),
+    },
+    {
+      field: 'verse',
+      headerName: 'Verse Text',
+      flex: 1,
+      sortable: false,
+      renderCell: (row: GridRenderCellParams<Link, any, any>) => (
+        <VerseCell {...row} />
+      ),
+    },
+    {
+      field: 'id',
+      headerName: 'Link',
+      sortable: false,
+      renderCell: (row: GridRenderCellParams<Link, any, any>) => (
+        <LinkCell row={row} onClick={() => setOpenAlignmentDialog(true)} />
+      ),
+    },
+  ];
 
   return (
     <AlignmentTableContext.Provider
