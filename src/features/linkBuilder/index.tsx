--- conflicted
+++ resolved
@@ -193,14 +193,13 @@
                         nextIsSequential = false;
                       }
                     }
-<<<<<<< HEAD
                     return (
                       <span key={`selected_${wordId}`}>
                         <WordDisplay
                           readonly={true}
                           key={wordId}
                           parts={selectedWord}
-                          languageInfo={corpusAtRef?.language}
+                          corpus={corpusAtRef}
                         />
 
                         {!nextIsSequential ? (
@@ -213,27 +212,6 @@
               <div style={{ marginTop: '8px' }}>
                 <Divider />
               </div>
-=======
-                  }
-                  return (
-                    <span key={`selected_${wordId}`}>
-                      <WordDisplay
-                        readonly={true}
-                        key={wordId}
-                        parts={selectedWord}
-                        corpus={corpusAtRef}
-                      />
-
-                      {!nextIsSequential ? (
-                        <span key={`selected_${wordId}_ellipsis`}>... </span>
-                      ) : null}
-                    </span>
-                  );
-                })}
-            </div>
-            <div style={{ marginTop: '8px' }}>
-              <Divider />
->>>>>>> bfce2b58
             </div>
           );
         }
