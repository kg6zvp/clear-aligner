--- conflicted
+++ resolved
@@ -1,10 +1,7 @@
-<<<<<<< HEAD
+import { Corpus, LanguageInfo, Link, LinkOriginManual, LinkStatus, TextDirection, Word } from '../../structs';
+import { useMemo } from 'react';
 import { Corpus, LanguageInfo, Link, LinkStatus, Word } from '../../structs';
 import { useMemo, useRef } from 'react';
-=======
-import { Corpus, LanguageInfo, Link, LinkOriginManual, LinkStatus, TextDirection, Word } from '../../structs';
-import { useMemo } from 'react';
->>>>>>> aa1b8d92
 import { Button, decomposeColor, Stack, SvgIconOwnProps, SxProps, Theme, Typography, useTheme } from '@mui/material';
 import { LocalizedTextDisplay } from '../localizedTextDisplay';
 import { LocalizedButtonGroup } from '../../components/localizedButtonGroup';
@@ -153,8 +150,6 @@
   const dispatch = useAppDispatch();
   const theme = useTheme();
 
-
-
   /**
    * element id for the color gradient svg to be referenced in order to use the gradient
    */
@@ -168,6 +163,8 @@
       </linearGradient>
     </svg>), [gradientSvgId]);
 
+
+
   /**
    * whether the current token is being hovered by the user
    */
@@ -211,14 +208,13 @@
    */
   const memberOfPrimaryLink = useMemo(() => memberOfLinks?.[0], [memberOfLinks]);
 
-<<<<<<< HEAD
   const anchorEl = useRef();
 
   // Allow the user to right-click on an alignment and change it's state
   const [ContextMenuAlignmentState, handleRightClick] = useAlignmentStateContextMenu(anchorEl, memberOfPrimaryLink );
 
 
-=======
+
   const editedLink = useAppSelector((state) => state.alignment.present.inProgressLink);
 
   /**
@@ -229,7 +225,6 @@
    * indicates whether this token was a member of the link which is currently being edited (does not indicate if if it currently selected in the edited link, just that it was a member of that link before it was opened for editing)
    */
   const isMemberOfEditedLink = useMemo<boolean>(() => memberOfPrimaryLink?.id === editedLink?.id, [memberOfPrimaryLink?.id, editedLink?.id]);
->>>>>>> aa1b8d92
 
   const isSelectedInEditedLink = useAppSelector((state) => {
     switch (token.side) {
@@ -424,40 +419,10 @@
   const isSpecialMachineLearningCase = useMemo<boolean>(() => memberOfPrimaryLink?.metadata.origin !== LinkOriginManual && memberOfPrimaryLink?.metadata.status === LinkStatus.CREATED, [memberOfPrimaryLink?.metadata.origin, memberOfPrimaryLink?.metadata.status]);
 
   return (<>
-<<<<<<< HEAD
     <Box
       onContextMenu={(event: React.MouseEvent<HTMLDivElement, MouseEvent>) => handleRightClick(event, token.id, links)}
       ref={anchorEl}
     >
-      <Button
-        disabled={disabled}
-        component={'button'}
-        sx={(theme) => ({
-          textTransform: 'none',
-          color: isSelectedInEditedLink && !isHoveredToken ? buttonNormalBackgroundColor : theme.palette.text.primary,
-          borderColor: `${buttonPrimaryColor} !important`,
-          '&:hover': hoverSx,
-          padding: '0 !important',
-          ...(isSelectedInEditedLink ? {
-            backgroundColor: memberOfPrimaryLink?.metadata.status === LinkStatus.CREATED && memberOfPrimaryLink?.metadata.origin === 'machine' ? undefined : buttonPrimaryColor,
-            backgroundImage: memberOfPrimaryLink?.metadata.status === LinkStatus.CREATED && memberOfPrimaryLink?.metadata.origin === 'machine' ? backgroundImageGradientSolid : undefined
-          } : {}),
-          /**
-           * override CSS with the hover CSS if this token is a member of a link with the currently hovered token
-           */
-          ...(isInLinkWithCurrentlyHoveredToken && !isSelectedInEditedLink ? hoverSx : {})
-        })}
-        onMouseEnter={!!hoverHighlightingDisabled ? () => {} : () => dispatch(hover(token))}
-        onMouseLeave={!!hoverHighlightingDisabled ? () => {} : () => dispatch(hover(null))}
-        onClick={() => dispatch(toggleTextSegment({ foundRelatedLinks: [memberOfPrimaryLink].filter((v) => !!v), word: token }))}>
-        <svg width={0} height={0}>
-          <linearGradient id={`machine-color-gradient-${token.side}-${token.id}`} x1={1} y1={0} x2={1} y2={1}>
-            <stop offset={0} stopColor={'#33D6FF'} />
-            <stop offset={1} stopColor={'#AD8CFF'} />
-          </linearGradient>
-        </svg>
-        <LocalizedTextDisplay languageInfo={languageInfo}>
-=======
     <Button
       disabled={disabled || (!!editedLink && isMemberOfAnyLink && !isMemberOfEditedLink)}
       component={'button'}
@@ -504,7 +469,6 @@
             }}>
             {sourceIndicator}
           </Box>
->>>>>>> aa1b8d92
           <Box
             sx={{
               display: 'flex',
@@ -553,27 +517,16 @@
             }}>
             {statusIndicator}
           </Box>
-<<<<<<< HEAD
-        </LocalizedTextDisplay>
-      </Button>
-      <ContextMenuAlignmentState />
-    </Box>
-      {!!token.after && !suppressAfter
-        ? <Button disabled={true}>
-            <LocalizedTextDisplay languageInfo={languageInfo}>
-              {token.after}
-            </LocalizedTextDisplay>
-          </Button> : ''}
-=======
         </Box>
       </LocalizedTextDisplay>
     </Button>
+      <ContextMenuAlignmentState />
+    </Box>
     {!!token.after && !suppressAfter
       ? <Button disabled={true}>
           <LocalizedTextDisplay languageInfo={languageInfo}>
             {token.after}
           </LocalizedTextDisplay>
         </Button> : ''}
->>>>>>> aa1b8d92
   </>);
 }