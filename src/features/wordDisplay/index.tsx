import { Corpus, Word } from '../../structs';
import { Typography } from '@mui/material';
import TextSegment from '../textSegment';
import { LocalizedTextDisplay } from '../localizedTextDisplay';
import BCVWP, { BCVWPField } from '../bcvwp/BCVWPSupport';
import React from 'react';
import { LimitedToLinks } from '../corpus/verseDisplay';
import { AppContext } from '../../App';
import GlossSegment from '../textSegment/glossSegment';

export interface WordDisplayProps extends LimitedToLinks {
  readonly?: boolean;
  suppressAfter?: boolean;
  parts?: Word[];
  corpus?: Corpus;
  allowGloss?: boolean;
}

/**
 * Display a word made up of one or more parts with spacing after it
 * @param readonly whether the word should be displayed in read-only mode
 * @param suppressAfter suppress after string at the end of the word
 * @param parts parts to display as a single word
 * @param languageInfo language info for display
 * @param allowGloss boolean denoting whether to display gloss information if available.
 */
export const WordDisplay = ({
                              readonly,
                              suppressAfter,
                              onlyLinkIds,
                              parts,
                              corpus,
                              allowGloss = false
                            }: WordDisplayProps) => {
  const { language: languageInfo, hasGloss } = corpus ?? { languageInfo: null, hasGloss: false };
  const { preferences } = React.useContext(AppContext);
  const ref = parts?.find((part) => part.id)?.id;

  return (
    <>
      <Typography
        component={'span'}
        key={`${
          ref
            ? BCVWP.parseFromString(ref).toTruncatedReferenceString(
              BCVWPField.Word
            )
            : ''
        }-${languageInfo?.code}`}
        style={{
          padding: '1px'
        }}
      >
        {
          (hasGloss && preferences.showGloss && allowGloss) ? (
            <GlossSegment
              readonly={readonly}
              suppressAfter={suppressAfter}
              parts={parts}
              corpus={corpus}
              allowGloss={allowGloss}
              languageInfo={languageInfo}
            />
          ) : (
            <>
              {parts?.map((part) => (
                <React.Fragment key={part?.id}>
                  <TextSegment
                    key={part.id}
                    readonly={readonly}
                    onlyLinkIds={onlyLinkIds}
                    word={part}
                    languageInfo={languageInfo}
<<<<<<< HEAD
                  >
                    {(part.after || "").trim()}
                  </LocalizedTextDisplay>
                )}
              </>
            )}
          </React.Fragment>
        ))}
        <span> </span>
=======
                  />
                  {!suppressAfter && (
                    <>
                      {part.after && (
                        <LocalizedTextDisplay
                          key={`${part.id}-after`}
                          languageInfo={languageInfo}
                        >
                          {part.after}
                        </LocalizedTextDisplay>
                      )}
                    </>
                  )}
                </React.Fragment>
              ))}
              <span> </span>
            </>
          )
        }
>>>>>>> bfce2b58
      </Typography>
    </>
  );
};<|MERGE_RESOLUTION|>--- conflicted
+++ resolved
@@ -71,17 +71,6 @@
                     onlyLinkIds={onlyLinkIds}
                     word={part}
                     languageInfo={languageInfo}
-<<<<<<< HEAD
-                  >
-                    {(part.after || "").trim()}
-                  </LocalizedTextDisplay>
-                )}
-              </>
-            )}
-          </React.Fragment>
-        ))}
-        <span> </span>
-=======
                   />
                   {!suppressAfter && (
                     <>
@@ -101,7 +90,6 @@
             </>
           )
         }
->>>>>>> bfce2b58
       </Typography>
     </>
   );
