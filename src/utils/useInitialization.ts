--- conflicted
+++ resolved
@@ -5,14 +5,9 @@
 import { DefaultProjectName, LinksTable } from '../state/links/tableManager';
 import { AppContextProps } from '../App';
 import { Containers } from '../hooks/useCorpusContainers';
-<<<<<<< HEAD
-import { AlignmentSide } from '../structs';
-import { getAvailableCorporaContainers } from '../workbench/query';
-import { useInterval } from 'usehooks-ts';
-=======
 import { getAvailableCorporaContainers, InitializationStates } from '../workbench/query';
 import BCVWP, { BCVWPField } from '../features/bcvwp/BCVWPSupport';
->>>>>>> 0cda85b0
+import { useInterval } from 'usehooks-ts';
 
 const useInitialization = () => {
   const isLoaded = React.useRef(false);
