/**
 * This file contains the useInitialization hook which returns the App Context
 */
import React, { useCallback, useEffect, useState } from 'react';
import { Project, ProjectTable } from '../state/projects/tableManager';
import { UserPreference, UserPreferenceTable } from '../state/preferences/tableManager';
import { ProjectState } from '../state/databaseManagement';
import { DefaultProjectName, LinksTable } from '../state/links/tableManager';
import { AppContextProps } from '../App';
import { Containers } from '../hooks/useCorpusContainers';
import { getAvailableCorporaContainers, InitializationStates } from '../workbench/query';
import BCVWP, { BCVWPField } from '../features/bcvwp/BCVWPSupport';
import { useInterval } from 'usehooks-ts';
import { useNetworkState } from '@uidotdev/usehooks';
import { userState } from '../features/profileAvatar/profileAvatar';
import { getCurrentUser } from 'aws-amplify/auth';

const useInitialization = () => {
  const isLoaded = React.useRef(false);
  const [projects, setProjects] = React.useState<Project[]>([]);
  const [preferences, setPreferences] = React.useState<UserPreference | undefined>();
  const [state, setState] = useState({} as ProjectState);
  const [containers, setContainers] = useState<Containers>({});
  const [userStatus, setUserStatus] = React.useState(userState.LoggedOut)
  const network = useNetworkState();
  const [isSnackBarOpen, setIsSnackBarOpen] = React.useState(false)
  const [snackBarMessage, setSnackBarMessage] = React.useState("")


  const setUpdatedPreferences = useCallback((updatedPreferences?: UserPreference) => {
    updatedPreferences && state.userPreferenceTable?.saveOrUpdate(updatedPreferences);
  }, [state.userPreferenceTable]);

  useInterval(async () => {
    const currentProjects = await state.projectTable?.getProjects(false);
    if(!currentProjects?.size) {
      state.projectTable?.getProjects(true).then(res => {
        res && setProjects(p => [...(res.values() ?? p)].filter(p => p.targetCorpora?.corpora?.[0]));
      });
    }
  }, 1000);

  useEffect(() => {
    setUpdatedPreferences(preferences);
  }, [preferences, setUpdatedPreferences]);

  /*
   * if there's no bcv saved or the corpus for the current project doesn't contain the currently saved bcv, update it to be within the available words
   */
  const checkIfBCVIsOkay = useCallback(() => {
    if (!containers?.targetContainer) return;
    if (!preferences?.bcv
      || !containers.targetContainer?.corpusAtReferenceString(preferences.bcv.toReferenceString())
      || !containers.targetContainer?.corpusAtReferenceString(preferences.bcv.toReferenceString())?.wordsByVerse[preferences.bcv.toTruncatedReferenceString(BCVWPField.Verse)]) {
      const targetWord = containers.targetContainer?.corpora.find(_ => true)?.words.find(_ => true);
      if (targetWord) {
        const newPosition = BCVWP.parseFromString(targetWord.id);
        setPreferences((oldPreferences): UserPreference => ({
          ...oldPreferences as UserPreference,
          bcv: newPosition
        }));
      }
    }
  }, [preferences?.bcv, containers.targetContainer, setPreferences]);

  // eslint-disable-next-line react-hooks/exhaustive-deps
  useEffect(() => checkIfBCVIsOkay(), [containers.targetContainer, checkIfBCVIsOkay]);

  useEffect(() => {
    const loadContainers = async () => {
      console.time('loading corpora');
      const newContainers = (await getAvailableCorporaContainers({
        projectState: state,
        setProjectState: setState,
        preferences,
        setPreferences,
        projects,
        setProjects
      } as AppContextProps));
      console.timeEnd('loading corpora');
      setContainers(newContainers);
      setPreferences((oldPreferences) => ({
        ...(oldPreferences ?? {}) as UserPreference,
        initialized: InitializationStates.INITIALIZED
      }));
    };
    if (containers?.projectId !== preferences?.currentProject || !containers.sourceContainer || !containers.targetContainer || preferences?.initialized !== InitializationStates.INITIALIZED) {
      void loadContainers();
    }
  }, [preferences, preferences?.currentProject, projects, containers, setContainers, state]);

  useEffect(() => {
    if (!isLoaded.current) {
      const currLinksTable = state.linksTable ?? new LinksTable();
      const currProjectTable = state.projectTable ?? new ProjectTable();
      const currUserPreferenceTable = state.userPreferenceTable ?? new UserPreferenceTable();

      setState({
        ...state,
        linksTable: currLinksTable,
        projectTable: currProjectTable,
        userPreferenceTable: currUserPreferenceTable
      });
      const initializeProject = () => new Promise((resolve) => {
          let projects: Project[] = [];
        currProjectTable.getProjects(true).then(res => {
          projects = [...res!.values()].filter(p => p.targetCorpora?.corpora?.[0]);
          setProjects(projects);
          resolve(projects);
        });
      }).then(() => {
        currUserPreferenceTable.getPreferences(true).then((res: UserPreference | undefined) => {
          setPreferences({
            ...(res ?? {}) as UserPreference,
            currentProject: res?.currentProject
              ?? projects?.[0]?.id
              ?? DefaultProjectName
          });
          currLinksTable.setSourceName(res?.currentProject
            ?? projects?.[0]?.id
            ?? DefaultProjectName);
        });
      });
      initializeProject().catch(console.error);
      isLoaded.current = true;
    }
    // eslint-disable-next-line react-hooks/exhaustive-deps
  }, []);

  // Update UserStatus
  useEffect( () => {
    const getCurrentUserDetails = async () => {
      try{
        await getCurrentUser();
        setUserStatus(userState.LoggedIn)
      }
      catch(error){
        setUserStatus(userState.LoggedOut)
      }
    }
    if(network.online){
      getCurrentUserDetails();
    }
    else{
      setUserStatus(userState.Offline)
    }
  },[network])

  // trigger snackbar messages indicating network status
  useEffect( () => {
    if(network && network.online){
      setSnackBarMessage('Internet Connection Detected')
      setIsSnackBarOpen(true)
    }
    else{
      setSnackBarMessage('No internet connection')
      setIsSnackBarOpen(true)
    }
  },[network])


  return {
    projectState: state,
    setProjectState: setState,
    preferences,
    setPreferences,
    projects,
    setProjects,
    containers,
<<<<<<< HEAD
    setContainers
=======
    network,
    userStatus,
    setUserStatus,
    isSnackBarOpen,
    setIsSnackBarOpen,
    snackBarMessage,
    setSnackBarMessage
>>>>>>> 0030a854
  } as AppContextProps;
};

export default useInitialization;<|MERGE_RESOLUTION|>--- conflicted
+++ resolved
@@ -167,9 +167,7 @@
     projects,
     setProjects,
     containers,
-<<<<<<< HEAD
-    setContainers
-=======
+    setContainers,
     network,
     userStatus,
     setUserStatus,
@@ -177,7 +175,6 @@
     setIsSnackBarOpen,
     snackBarMessage,
     setSnackBarMessage
->>>>>>> 0030a854
   } as AppContextProps;
 };
 
