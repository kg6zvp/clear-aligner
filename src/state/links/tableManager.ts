import { AlignmentSide, Link } from '../../structs';
import BCVWP from '../../features/bcvwp/BCVWPSupport';
import { SecondaryIndex, VirtualTable } from '../databaseManagement';
import uuid from 'uuid-random';
import _ from 'lodash';
import { useEffect, useRef, useState } from 'react';
import { AlignmentFile, AlignmentRecord } from '../../structs/alignmentFile';
import { createCache, MemoryCache, memoryStore } from 'cache-manager';

const DatabaseChunkSize = 10_000;
const DatabaseWaitInMs = 1_000;
const DatabaseCacheTTLMs = 600_000;
const DatabaseCacheMaxSize = 1_000;
const DatabaseStatusRefreshTimeInMs = 500;
const EmptyWordId = '00000000000';
<<<<<<< HEAD
const DefaultProjectName = 'default';
const LinkTableName = 'links';
=======
export const DefaultProjectName = 'default';
export const LinkTableName = 'links';
const ProjectTableName = 'project';
>>>>>>> 3d33593f
const LogDatabaseHooks = true;
const PreloadVerseRange = 10;

export interface DatabaseLoadState {
  isLoaded: boolean,
  isLoading: boolean
}

export interface TableLoadState extends DatabaseLoadState {
}

export interface DatabaseBusyInfo {
  isBusy?: boolean,
  userText?: string,
  progressCtr?: number,
  progressMax?: number,
}

export interface DatabaseStatus {
  busyInfo: DatabaseBusyInfo,
  databaseLoadState: DatabaseLoadState,
  projectTableLoadState: TableLoadState,
  linkTableLoadState: TableLoadState,
  lastUpdateTime?: number,
}

const InitialDatabaseStatus = {
  busyInfo: { isBusy: false, progressCtr: 0, progressMax: 0 },
  databaseLoadState: { isLoaded: false, isLoading: false },
  projectTableLoadState: { isLoaded: false, isLoading: false },
  linkTableLoadState: { isLoaded: false, isLoading: false }
} as DatabaseStatus;

export class LinksTable extends VirtualTable<Link> {
  private readonly isLoggingTime = true;
  private readonly databaseStatus: DatabaseStatus;
  private databaseBusyCtr = 0;
  private linksByWordIdCache: MemoryCache;
  private linksByBCVCache: MemoryCache;

  constructor() {
    super();
    this.databaseStatus = { ..._.cloneDeep(InitialDatabaseStatus) };
    this.linksByBCVCache = createCache(memoryStore(), { ttl: DatabaseCacheTTLMs, max: DatabaseCacheMaxSize });
    this.linksByWordIdCache = createCache(memoryStore(), { ttl: DatabaseCacheTTLMs, max: DatabaseCacheMaxSize });
  }

  save = async (link: Link, suppressOnUpdate = false, isForced = false): Promise<boolean> => {
    if (!isForced && this._isDatabaseBusy()) {
      return false;
    }

    this._logDatabaseTime('save()');
    this._incrDatabaseBusyCtr();
    try {
      await this.remove(link.id, true, true);
      const newLink: Link = {
        id: link.id ?? uuid(),
        sources: link.sources.map(BCVWP.sanitize),
        targets: link.targets.map(BCVWP.sanitize)
      };

      await this.checkDatabase();
      // @ts-ignore
      return await window.databaseApi.save(DefaultProjectName, LinkTableName, newLink);
    } catch (e) {
      return false;
    } finally {
      await this._onUpdate(suppressOnUpdate);
    }
  };

  exists = async (linkId?: string): Promise<boolean> => {
    if (!linkId) return false;
    // @ts-ignore
    return !!(await window.databaseApi.existsById(DefaultProjectName, LinkTableName, linkId));
  };

  removeAll = async (suppressOnUpdate = false, isForced = false) => {
    if (!isForced && this._isDatabaseBusy()) {
      return false;
    }

    this._logDatabaseTime('removeAll()');
    this._incrDatabaseBusyCtr();
    this.databaseStatus.busyInfo.userText = 'Removing old links...';
    try {
      await this.checkDatabase();
      // @ts-ignore
      const result = await window.databaseApi.deleteAll(DefaultProjectName, LinkTableName);
      await this._onUpdate(suppressOnUpdate);
      return result;
    } catch (ex) {
      console.error('error removing all links', ex);
      return false;
    } finally {
      this._decrDatabaseBusyCtr();
      this._logDatabaseTimeEnd('removeAll()');
    }
  };

  saveAlignmentFile = async (alignmentFile: AlignmentFile,
                             suppressOnUpdate = false,
                             isForced = false) =>
    await this.saveAll(alignmentFile.records.map(
      record =>
        ({
          id: LinksTable.createAlignmentRecordId(record),
          sources: record.source,
          targets: record.target
        } as Link)
    ), suppressOnUpdate, isForced);

  saveAll = async (inputLinks: Link[],
                   suppressOnUpdate = false,
                   isForced = false) => {
    // reentry is possible because everything is
    // done in chunks with promises
    if (!isForced && this._isDatabaseBusy()) {
      return false;
    }


    this._logDatabaseTime('saveAll(): complete');
    this._incrDatabaseBusyCtr();
    this.databaseStatus.busyInfo.userText = `Saving ${inputLinks.length.toLocaleString()} links...`;
    try {
      await this.removeAll(true, true);
      await this.checkDatabase();

      this.databaseStatus.busyInfo.userText = `Sorting ${inputLinks.length.toLocaleString()} links...`;
      this._logDatabaseTime('saveAll(): sorted');
      const outputLinks = inputLinks.map(link =>
        ({
          id: link.id ?? LinksTable.createLinkId(link),
          sources: link.sources.map(BCVWP.sanitize),
          targets: link.targets.map(BCVWP.sanitize)
        } as Link));
      outputLinks.sort((l1, l2) =>
        (l1.id ?? EmptyWordId)
          .localeCompare(l2.id ?? EmptyWordId));
      this._logDatabaseTimeEnd('saveAll(): sorted');

      this._logDatabaseTime('saveAll(): saved');
      const busyInfo = this.databaseStatus.busyInfo;
      busyInfo.userText = `Saving ${outputLinks.length.toLocaleString()} links...`;
      busyInfo.progressCtr = 0;
      busyInfo.progressMax = outputLinks.length;
      for (const chunk of _.chunk(outputLinks, DatabaseChunkSize)) {
        // @ts-ignore
        await window.databaseApi.insert(DefaultProjectName, LinkTableName, chunk);
        busyInfo.progressCtr += chunk.length;

        const fromLinkTitle = LinksTable.createLinkTitle(chunk[0]);
        const toLinkTitle = LinksTable.createLinkTitle(chunk[chunk.length - 1]);
        busyInfo.userText = chunk.length === busyInfo.progressMax
          ? `Saved ${fromLinkTitle} to ${toLinkTitle} (${busyInfo.progressCtr.toLocaleString()} links)...`
          : `Saved ${fromLinkTitle} to ${toLinkTitle} (${busyInfo.progressCtr.toLocaleString()} of ${busyInfo.progressMax.toLocaleString()} links)...`;

        this._logDatabaseTimeLog('saveAll(): saved', busyInfo.progressCtr, busyInfo.progressMax);
      }
      this._logDatabaseTimeEnd('saveAll(): saved');

      busyInfo.userText = `Updating link text...`;
      // @ts-ignore
      await window.databaseApi.updateAllLinkText(DefaultProjectName);

      busyInfo.userText = `Saving project...`;
      await this._onUpdate(suppressOnUpdate);
      return true;
    } catch (ex) {
      console.error('error saving all links', ex);
      return false;
    } finally {
      this._decrDatabaseBusyCtr();
      this._logDatabaseTimeEnd('saveAll(): complete');
    }
  };

  /**
   * check if the given word has a link
   * @param side
   * @param wordId
   */
  hasLinkByWord = async (side: AlignmentSide, wordId: BCVWP): Promise<boolean> => {
    return (await this.findLinkIdsByWordId(side, wordId)).length > 0;
  };

  findLinkIdsByWordId = async (side: AlignmentSide, wordId: BCVWP): Promise<string[]> => {
    return (await this.findByWordId(side, wordId))
      .map(link => link.id)
      .filter(Boolean) as string[];
  };

  findByWordId = async (side: AlignmentSide, wordId: BCVWP): Promise<Link[]> => {
    const referenceString = wordId.toReferenceString();
    const cacheKey = [side, referenceString].join('|');
    return this.linksByWordIdCache.wrap(cacheKey, async () => {
      // @ts-ignore
      return window.databaseApi
        .findLinksByWordId(DefaultProjectName, side, referenceString);
    });
  };

  findByBCV = async (side: AlignmentSide, bookNum: number, chapterNum: number, verseNum: number): Promise<Link[]> => {
    const cacheKey = [side, bookNum, chapterNum, verseNum].join('|');
    return this.linksByBCVCache.wrap(cacheKey, async () => {
      // @ts-ignore
      return window.databaseApi
        .findLinksByBCV(DefaultProjectName, side, bookNum, chapterNum, verseNum);
    });
  };

  preloadByBCV = (side: AlignmentSide, bookNum: number, chapterNum: number, verseNum: number, skipVerseNum: boolean) => {
    for (const verseCtr of this._createVersePreloadRange(verseNum, skipVerseNum)) {
      void this.findByBCV(side, bookNum, chapterNum, verseCtr);
    }
  };

  getAll = async (): Promise<Link[]> => {
    // @ts-ignore
    return await window.databaseApi.getAll(DefaultProjectName, LinkTableName) as Link[] ?? [];
  };

  get = async (id?: string): Promise<Link | undefined> => {
    if (!id) return undefined;
    // @ts-ignore
    return await window.databaseApi.findOneById(DefaultProjectName, LinkTableName, id) as Link | undefined;
  };

  remove = async (id?: string, suppressOnUpdate = false, isForced = false) => {
    if (!isForced && this._isDatabaseBusy()) {
      return;
    }

    this._logDatabaseTime('remove()');
    this._incrDatabaseBusyCtr();
    try {
      await this.checkDatabase();
      // @ts-ignore
      const result = await window.databaseApi.deleteByIds(DefaultProjectName, LinkTableName, oldLink.id ?? '');
      await this._onUpdate(suppressOnUpdate);
      return result;
    } catch (ex) {
      console.error('error removing link', ex);
      return false;
    } finally {
      this._decrDatabaseBusyCtr();
      this._logDatabaseTimeEnd('remove()');
    }
  };

  protected override _onUpdateImpl = async (suppressOnUpdate?: boolean) => {
    this.databaseStatus.lastUpdateTime = this.lastUpdate;
    await this.linksByWordIdCache.reset();
    await this.linksByBCVCache.reset();
  };

  catchUpIndex = async (index: SecondaryIndex<Link>): Promise<void> => {
  };

  getDatabaseStatus = (): DatabaseStatus => ({
    ..._.cloneDeep(this.databaseStatus)
  });

  /**
   * Checks to see if the database is loaded and,
   * if not, loads it.
   *
   * Returns true if the database was loaded in this step,
   * false otherwise.
   */
  public checkDatabase = async (): Promise<boolean> => {
    const loadState = this.databaseStatus.databaseLoadState;
    if (loadState.isLoading) {
      await this._waitForDatabase();
    }
    if (loadState.isLoaded) return false;

    this._logDatabaseTime('checkDatabase(): loading');
    loadState.isLoading = true;
    try {
      // @ts-ignore
      await window.databaseApi.createDataSource(DefaultProjectName);
      loadState.isLoaded = true;

      return true;
    } catch (ex) {
      console.error('error checking database', ex);
      return false;
    } finally {
      loadState.isLoading = false;
      this._logDatabaseTimeEnd('checkDatabase(): loading');
    }
  };

  /**
   * Checks to see if the links DB has been created without using a promise.
   * Does not guarantee the database is not in the process of being created.
   */
  private _quickCheckDatabase = () => this.databaseStatus.databaseLoadState.isLoaded;

  /**
   * Checks to see if the database and all tables are loaded and
   * if not, loads it.
   *
   * Returns true if the database or any table was loaded in this step,
   * false otherwise.
   */
  public checkAllTables = async () => {
    this._logDatabaseTime('checkAllTables(): loading');
    try {
      return await this.checkDatabase();
    } finally {
      this._logDatabaseTimeEnd('checkAllTables(): loading');
    }
  };

<<<<<<< HEAD
  _createVersePreloadRange(verseNum: number, skipVerseNum: boolean) {
    const minVerse = Math.max(verseNum - PreloadVerseRange, 1);
    const maxVerse = verseNum + PreloadVerseRange;
    const verseNumbers: number[] = _.range(minVerse, maxVerse)
      .filter(verseCtr => !skipVerseNum || verseCtr !== verseNum);
    verseNumbers.sort((v1, v2) => {
      return Math.abs(verseNum - v1) -
        Math.abs(verseNum - v2);
    });
    return verseNumbers;
  }
=======
  private _saveDefaultProject = async () => {
    this._logDatabaseTime('_saveDefaultProject()');
    try {
      const defaultProject = {
        id: DefaultProjectName,
        bookStats: Array.from(this.linksByBookMap)
          .map(([key, value]) =>
            ({
              bookNum: key,
              linkCtr: value
            } as BookStats))
      } as Project;

      // @ts-ignore
      await window.databaseApi.save(DefaultProjectName, ProjectTableName, defaultProject);
      return defaultProject;
    } finally {
      this._logDatabaseTimeEnd('_saveDefaultProject()');
    }
  };

  private _loadDefaultProject = async () => {
    this._logDatabaseTime('_loadDefaultProject()');
    try {
      // @ts-ignore
      const defaultProject = await window.databaseApi.findOneById(DefaultProjectName, ProjectTableName, DefaultProjectName) ?? await this._saveDefaultProject();

      this.linksByBookMap.clear();
      ((defaultProject.bookStats ?? []) as BookStats[])
        .forEach(bookStats =>
          this.linksByBookMap.set(bookStats.bookNum, bookStats.linkCtr));

      return defaultProject;
    } finally {
      this._logDatabaseTimeEnd('_loadDefaultProject()');
    }
  };
>>>>>>> 3d33593f

  private _isDatabaseBusy = () => this.databaseBusyCtr > 0;

  private _incrDatabaseBusyCtr = () => {
    this._updateDatabaseBusyCtr(+1);
  };

  private _decrDatabaseBusyCtr = () => {
    this._updateDatabaseBusyCtr(-1);
  };

  private _updateDatabaseBusyCtr = (ctrDelta: number) => {
    const busyInfo = this.databaseStatus.busyInfo;
    const wasBusy = busyInfo.isBusy;
    this.databaseBusyCtr = Math.max(this.databaseBusyCtr + ctrDelta, 0);
    busyInfo.isBusy = this.databaseBusyCtr > 0;
    if (wasBusy && !busyInfo.isBusy) {
      busyInfo.userText = undefined;
      busyInfo.progressCtr = 0;
      busyInfo.progressMax = 0;
    }
  };

  private _waitForDatabase = async () => {
    while (this.databaseStatus.databaseLoadState.isLoading) {
      await new Promise(resolve => window.setTimeout(resolve, DatabaseWaitInMs));
    }
  };

  private _waitForLinkTable = async () => {
    while (this.databaseStatus.linkTableLoadState.isLoading) {
      await new Promise(resolve => window.setTimeout(resolve, DatabaseWaitInMs));
    }
  };

  private _waitForProjectTable = async () => {
    while (this.databaseStatus.projectTableLoadState.isLoading) {
      await new Promise(resolve => window.setTimeout(resolve, DatabaseWaitInMs));
    }
  };

  private _logDatabaseTime = (label: string) => {
    if (this.isLoggingTime) {
      console.time(label);
    }
  };

  private _logDatabaseTimeLog = (label: string, ...args: any[]) => {
    if (this.isLoggingTime) {
      console.timeLog(label, ...args);
    }
  };

  private _logDatabaseTimeEnd = (label: string) => {
    if (this.isLoggingTime) {
      console.timeEnd(label);
    }
  };

  /**
   * create virtual links table with all necessary indexes
   */
  static createLinksTable = () => new LinksTable();

  static createLinkTitle = (link: Link): string => {
    const bcvwp = BCVWP.parseFromString(link?.targets?.[0] ?? EmptyWordId);
    return `${bcvwp?.getBookInfo()?.ParaText ?? '???'} ${bcvwp.chapter ?? 1}:${bcvwp.verse ?? 1}`;
  };

  static createIdFromWordId = (wordId: string): string => {
    return `${BCVWP.sanitize(wordId)}-${uuid()}`;
  };

  /**
   * Creates a prefixed link ID that allows for prefix-based searches.
   * @param link Input link (required).
   */
  static createLinkId = (link: Link): string =>
    LinksTable.createIdFromWordId(link?.targets?.[0] ?? EmptyWordId);

  /**
   * Creates a prefixed alignment record ID that allows for prefix-based searches.
   * @param alignmentRecord Input Alignment record (required).
   */
  static createAlignmentRecordId = (alignmentRecord: AlignmentRecord): string =>
    LinksTable.createIdFromWordId(alignmentRecord?.target?.[0] ?? EmptyWordId);
}

const LinksTableInstance = LinksTable.createLinksTable();

const databaseHookDebug = (text: string, ...args: any[]) => {
  if (LogDatabaseHooks) {
    console.debug(text, ...args);
  }
};

/**
 * Save link hook.
 *<p>
 * Key parameters are used to control operations that may be destructive or time-consuming
 * on re-render. A constant value will ensure an operation only happens once, and a UUID
 * or other ephemeral value will force a refresh. Destructive or time-consuming hooks
 * require key values to execute, others will execute when key parameters are undefined (i.e., by default).
 *<p>
 * @param link Link to save (optional; undefined = no save).
 * @param saveKey Unique key to control save operation (optional; undefined = no save).
 */
export const useSaveLink = (link?: Link, saveKey?: string) => {
  const [status, setStatus] = useState<{
    result?: boolean | undefined;
  }>({});
  const prevSaveKey = useRef<string | undefined>();

  useEffect(() => {
    if (!link
      || !saveKey
      || prevSaveKey.current === saveKey) {
      return;
    }
    prevSaveKey.current = saveKey;
    databaseHookDebug('useSaveLink(): status', status);
    LinksTableInstance.save(link)
      .then(result => {
        const endStatus = {
          ...status,
          result
        };
        setStatus(endStatus);
        databaseHookDebug('useSaveLink(): endStatus', endStatus);
      });
  }, [prevSaveKey, link, saveKey, status]);

  return { ...status };
};

/**
 * Save alignment file hook.
 *<p>
 * Key parameters are used to control operations that may be destructive or time-consuming
 * on re-render. A constant value will ensure an operation only happens once, and a UUID
 * or other ephemeral value will force a refresh. Destructive or time-consuming hooks
 * require key values to execute, others will execute when key parameters are undefined (i.e., by default).
 *<p>
 * @param alignmentFile Alignment file to save (optional; undefined = no save).
 * @param saveKey Unique key to control save operation (optional; undefined = no save).
 * @param suppressOnUpdate Suppress virtual table update notifications (optional; undefined = true).
 */
export const useSaveAlignmentFile = (alignmentFile?: AlignmentFile, saveKey?: string, suppressOnUpdate: boolean = true) => {
  const [status, setStatus] = useState<{
    isPending: boolean;
  }>({ isPending: false });
  const prevSaveKey = useRef<string | undefined>();

  useEffect(() => {
    if (!alignmentFile
      || !saveKey
      || prevSaveKey.current === saveKey) {
      return;
    }
    const startStatus = {
      ...status,
      isPending: true
    };
    setStatus(startStatus);
    prevSaveKey.current = saveKey;
    databaseHookDebug('useSaveAlignmentFile(): startStatus', startStatus);
    LinksTableInstance.saveAlignmentFile(alignmentFile, suppressOnUpdate)
      .then(() => {
        const endStatus = {
          ...startStatus,
          isPending: false
        };
        setStatus(endStatus);
        databaseHookDebug('useSaveAlignmentFile(): endStatus', endStatus);
      });
  }, [prevSaveKey, alignmentFile, saveKey, status, suppressOnUpdate]);

  return { ...status };
};

/**
 * Save links hook.
 *<p>
 * Key parameters are used to control operations that may be destructive or time-consuming
 * on re-render. A constant value will ensure an operation only happens once, and a UUID
 * or other ephemeral value will force a refresh. Destructive or time-consuming hooks
 * require key values to execute, others will execute when key parameters are undefined (i.e., by default).
 *<p>
 * @param links Links to save (optional; undefined = no save).
 * @param saveKey Unique key to control save operation (optional; undefined = no save).
 * @param suppressOnUpdate Suppress virtual table update notifications (optional; undefined = true).
 */
export const useSaveAllLinks = (links?: Link[], saveKey?: string, suppressOnUpdate: boolean = true) => {
  const [status, setStatus] = useState<{
    isPending: boolean;
  }>({ isPending: false });
  const prevSaveKey = useRef<string | undefined>();

  useEffect(() => {
    if (!links
      || !saveKey
      || prevSaveKey.current === saveKey) {
      return;
    }
    const startStatus = {
      ...status,
      isPending: true
    };
    setStatus(startStatus);
    prevSaveKey.current = saveKey;
    databaseHookDebug('useSaveAllLinks(): startStatus', startStatus);
    LinksTableInstance.saveAll(links, suppressOnUpdate)
      .then(() => {
        const endStatus = {
          ...startStatus,
          isPending: false
        };
        setStatus(endStatus);
        databaseHookDebug('useSaveAllLinks(): endStatus', endStatus);
      });
  }, [prevSaveKey, links, saveKey, status, suppressOnUpdate]);

  return { ...status };
};

/**
 * Links existence check hook.
 *<p>
 * Key parameters are used to control operations that may be destructive or time-consuming
 * on re-render. A constant value will ensure an operation only happens once, and a UUID
 * or other ephemeral value will force a refresh. Destructive or time-consuming hooks
 * require key values to execute, others will execute when key parameters are undefined (i.e., by default).
 *<p>
 * @param linkId Link id to check (optional; undefined = no check).
 * @param existsKey Unique key to control check operation (optional; undefined = will check).
 */
export const useLinkExists = (linkId?: string, existsKey?: string) => {
  const [status, setStatus] = useState<{
    result?: boolean;
  }>({});
  const prevExistsKey = useRef<string | undefined>();

  useEffect(() => {
    const workExistsKey = existsKey ?? uuid();
    if (!linkId
      || prevExistsKey.current === workExistsKey) {
      return;
    }
    prevExistsKey.current = existsKey;
    databaseHookDebug('useLinkExists(): status', status);
    LinksTableInstance.exists(linkId)
      .then(result => {
        const endStatus = {
          ...status,
          result
        };
        setStatus(endStatus);
        databaseHookDebug('useLinkExists(): endStatus', endStatus);
      });
  }, [prevExistsKey, existsKey, linkId, status]);

  return { ...status };
};

/**
 * Remove all links hook.
 *<p>
 * Key parameters are used to control operations that may be destructive or time-consuming
 * on re-render. A constant value will ensure an operation only happens once, and a UUID
 * or other ephemeral value will force a refresh. Destructive or time-consuming hooks
 * require key values to execute, others will execute when key parameters are undefined (i.e., by default).
 *<p>
 * @param removeKey Unique key to control remove operation (optional; undefined = no remove).
 * @param suppressOnUpdate Suppress table update notifications (optional; undefined = true).
 */
export const useRemoveAllLinks = (removeKey?: string, suppressOnUpdate: boolean = true) => {
  const [status, setStatus] = useState<{
    isPending: boolean;
  }>({ isPending: false });
  const prevRemoveKey = useRef<string | undefined>();

  useEffect(() => {
    if (!removeKey
      || prevRemoveKey.current === removeKey) {
      return;
    }
    const startStatus = {
      ...status,
      isPending: true
    };
    setStatus(startStatus);
    prevRemoveKey.current = removeKey;
    databaseHookDebug('useRemoveAllLinks(): startStatus', startStatus);
    LinksTableInstance.removeAll(suppressOnUpdate)
      .then(() => {
        const endStatus = {
          ...startStatus,
          isPending: false
        };
        setStatus(endStatus);
        databaseHookDebug('useRemoveAllLinks(): endStatus', endStatus);
      });
  }, [prevRemoveKey, removeKey, status, suppressOnUpdate]);

  return { ...status };
};

/**
 * Find links by word ID hook.
 *<p>
 * Key parameters are used to control operations that may be destructive or time-consuming
 * on re-render. A constant value will ensure an operation only happens once, and a UUID
 * or other ephemeral value will force a refresh. Destructive or time-consuming hooks
 * require key values to execute, others will execute when key parameters are undefined (i.e., by default).
 *<p>
 * @param side Alignment side to find (optional; undefined = no find).
 * @param wordId Word ID to find (optional; undefined = no find).
 * @param findKey Unique key to control find operation (optional; undefined = will find).
 */
export const useFindLinksByWordId = (side?: AlignmentSide, wordId?: BCVWP, isNoPreload = false, findKey?: string) => {
  const [status, setStatus] = useState<{
    result?: Link[];
  }>({});
  const prevFindKey = useRef<string | undefined>();

  useEffect(() => {
    const workFindKey = findKey ?? uuid();
    if (!side
      || !wordId
      || prevFindKey.current === workFindKey) {
      return;
    }
    prevFindKey.current = findKey;
    databaseHookDebug('useFindLinksByWord(): status', status);
    LinksTableInstance.findByWordId(side, wordId)
      .then(result => {
        const endStatus = {
          ...status,
          result
        };
        setStatus(endStatus);
        if (!isNoPreload
          && wordId.book
          && wordId.chapter
          && wordId.verse) {
          LinksTableInstance.preloadByBCV(side, wordId.book, wordId.chapter, wordId.verse, true);
        }
        databaseHookDebug('useFindLinksByWord(): endStatus', endStatus);
      });
  }, [isNoPreload, prevFindKey, findKey, side, status, wordId]);

  return { ...status };
};

/**
 * Find links by word ID hook.
 *<p>
 * Key parameters are used to control operations that may be destructive or time-consuming
 * on re-render. A constant value will ensure an operation only happens once, and a UUID
 * or other ephemeral value will force a refresh. Destructive or time-consuming hooks
 * require key values to execute, others will execute when key parameters are undefined (i.e., by default).
 *<p>
 * @param side Alignment side to find (optional; undefined = no find).
 * @param bookNum Book number (optional; undefined = no find).
 * @param chapterNum Chapter number (optional; undefined = no find).
 * @param verseNum Verse number  (optional; undefined = no find).
 * @param findKey Unique key to control find operation (optional; undefined = will find).
 */
export const useFindLinksByBCV = (side?: AlignmentSide, bookNum?: number, chapterNum?: number, verseNum?: number, isNoPreload = false, findKey?: string) => {
  const [status, setStatus] = useState<{
    result?: Link[];
  }>({});
  const prevFindKey = useRef<string | undefined>();

  useEffect(() => {
    const workFindKey = findKey ?? uuid();
    if (!side
      || !bookNum
      || !chapterNum
      || !verseNum
      || prevFindKey.current === workFindKey) {
      return;
    }
    prevFindKey.current = findKey;
    databaseHookDebug('useFindLinksByWord(): status', status);
    LinksTableInstance.findByBCV(side, bookNum, chapterNum, verseNum)
      .then(result => {
        const endStatus = {
          ...status,
          result
        };
        setStatus(endStatus);
        if (!isNoPreload) {
          LinksTableInstance.preloadByBCV(side, bookNum, chapterNum, verseNum, true);
        }
        databaseHookDebug('useFindLinksByWord(): endStatus', endStatus);
      });
  }, [isNoPreload, prevFindKey, findKey, side, bookNum, chapterNum, verseNum, status]);

  return { ...status };
};

/**
 * Get all links hook.
 *<p>
 * Key parameters are used to control operations that may be destructive or time-consuming
 * on re-render. A constant value will ensure an operation only happens once, and a UUID
 * or other ephemeral value will force a refresh. Destructive or time-consuming hooks
 * require key values to execute, others will execute when key parameters are undefined (i.e., by default).
 *<p>
 * @param getKey Unique key to control get operation (optional; undefined = no get).
 */
export const useGetAllLinks = (getKey?: string) => {
  const [status, setStatus] = useState<{
    result?: Link[];
  }>({});
  const prevGetKey = useRef<string | undefined>();

  useEffect(() => {
    if (!getKey
      || prevGetKey.current === getKey) {
      return;
    }
    prevGetKey.current = getKey;
    databaseHookDebug('useGetAllLinks(): status', status);
    LinksTableInstance.getAll()
      .then(result => {
        const endStatus = {
          ...status,
          result
        };
        setStatus(endStatus);
        databaseHookDebug('useGetAllLinks(): endStatus', endStatus);
      });
  }, [prevGetKey, getKey, status]);

  return { ...status };
};

/**
 * Get link by ID hook.
 *<p>
 * Key parameters are used to control operations that may be destructive or time-consuming
 * on re-render. A constant value will ensure an operation only happens once, and a UUID
 * or other ephemeral value will force a refresh. Destructive or time-consuming hooks
 * require key values to execute, others will execute when key parameters are undefined (i.e., by default).
 *<p>
 * @param linkId Link ID to get (optional; undefined = no get).
 * @param getKey Unique key to control get operation (optional; undefined = will get).
 */
export const useGetLink = (linkId?: string, getKey?: string) => {
  const [status, setStatus] = useState<{
    result?: Link | undefined;
  }>({});
  const prevGetKey = useRef<string | undefined>();

  useEffect(() => {
    const workGetKey = getKey ?? uuid();
    if (!linkId
      || prevGetKey.current === workGetKey) {
      return;
    }
    prevGetKey.current = getKey;
    databaseHookDebug('useGetLink(): status', status);
    LinksTableInstance.get(linkId)
      .then(result => {
        const endStatus = {
          ...status,
          result
        };
        setStatus(endStatus);
        databaseHookDebug('useGetLink(): endStatus', endStatus);
      });
  }, [prevGetKey, getKey, linkId, status]);

  return { ...status };
};

/**
 * Remove link by ID hook.
 *<p>
 * Key parameters are used to control operations that may be destructive or time-consuming
 * on re-render. A constant value will ensure an operation only happens once, and a UUID
 * or other ephemeral value will force a refresh. Destructive or time-consuming hooks
 * require key values to execute, others will execute when key parameters are undefined (i.e., by default).
 *<p>
 * @param linkId Link ID to remove (optional; undefined = no remove).
 * @param removeKey Unique key to control remove operation (optional; undefined = no remove).
 * @param suppressOnUpdate Suppress table update notifications (optional; undefined = false).
 */
export const useRemoveLink = (linkId?: string, removeKey?: string, suppressOnUpdate: boolean = false) => {
  const [status, setStatus] = useState<{
    result?: boolean;
  }>({});
  const prevRemoveKey = useRef<string | undefined>();

  useEffect(() => {
    if (!linkId
      || !removeKey
      || prevRemoveKey.current === removeKey) {
      return;
    }
    prevRemoveKey.current = removeKey;
    databaseHookDebug('useRemoveLink(): status', status);
    LinksTableInstance.remove(linkId, suppressOnUpdate)
      .then(result => {
        const endStatus = {
          ...status,
          result
        };
        setStatus(endStatus);
        databaseHookDebug('useRemoveLink(): endStatus', endStatus);
      });
  }, [prevRemoveKey, linkId, removeKey, status, suppressOnUpdate]);

  return { ...status };
};

/**
 * Database check/access hook.
 *<p>
 * Key parameters are used to control operations that may be destructive or time-consuming
 * on re-render. A constant value will ensure an operation only happens once, and a UUID
 * or other ephemeral value will force a refresh. Destructive or time-consuming hooks
 * require key values to execute, others will execute when key parameters are undefined (i.e., by default).
 *<p>
 * @param checkKey Unique key to control check operation (optional; undefined = no check).
 */
export const useCheckDatabase = (checkKey?: string) => {
  const [status, setStatus] =
    useState<{
      result?: LinksTable,
      status: DatabaseStatus
    }>({
      status: { ..._.cloneDeep(InitialDatabaseStatus) }
    });
  const prevCheckKey = useRef<string | undefined>();

  useEffect(() => {
    if (!checkKey
      || prevCheckKey.current === checkKey) {
      return;
    }
    prevCheckKey.current = checkKey;
    databaseHookDebug('useCheckDatabase(): status', status);
    const databaseAccess = LinksTableInstance;
    databaseAccess.checkAllTables()
      .then(() => {
        const endStatus = {
          ...status,
          result: databaseAccess,
          status: databaseAccess.getDatabaseStatus()
        };
        setStatus(endStatus);
      });
  }, [prevCheckKey, checkKey, status]);

  return { ...status };
};

/**
 * Database status hook.
 */
export const useDatabaseStatus = (isAsync = false, checkKey?: string) => {
  const [status, setStatus] =
    useState<{
      result: DatabaseStatus
    }>({ result: _.cloneDeep(InitialDatabaseStatus) });
  const prevCheckKey = useRef<string | undefined>();

  useEffect(() => {
    const workCheckKey = checkKey ?? uuid();
    if (!checkKey
      || prevCheckKey.current === workCheckKey) {
      return;
    }
    prevCheckKey.current = workCheckKey;
    databaseHookDebug('useDatabaseStatus(): status', status);
    const setDatabaseStatus = (isAsync = false, inputStatus?: DatabaseStatus) => {
      const prevStatus = inputStatus ?? status.result;
      const currStatus = LinksTableInstance.getDatabaseStatus();
      if (currStatus.busyInfo.isBusy
        || !_.isEqual(prevStatus, currStatus)) {
        const endStatus = {
          ...status,
          result: currStatus
        };
        setStatus(endStatus);
        databaseHookDebug('useDatabaseStatus(): endStatus', endStatus);
      }

      if (isAsync) {
        return window.setInterval(() => setDatabaseStatus(false, currStatus), DatabaseStatusRefreshTimeInMs);
      }
      return undefined;
    };

    const intervalId = setDatabaseStatus(isAsync);
    if (intervalId) {
      return () => window.clearInterval(intervalId);
    }
    return undefined;
  }, [prevCheckKey, checkKey, isAsync, status]);

  return { ...status };
};<|MERGE_RESOLUTION|>--- conflicted
+++ resolved
@@ -13,14 +13,9 @@
 const DatabaseCacheMaxSize = 1_000;
 const DatabaseStatusRefreshTimeInMs = 500;
 const EmptyWordId = '00000000000';
-<<<<<<< HEAD
-const DefaultProjectName = 'default';
-const LinkTableName = 'links';
-=======
 export const DefaultProjectName = 'default';
 export const LinkTableName = 'links';
 const ProjectTableName = 'project';
->>>>>>> 3d33593f
 const LogDatabaseHooks = true;
 const PreloadVerseRange = 10;
 
@@ -339,7 +334,6 @@
     }
   };
 
-<<<<<<< HEAD
   _createVersePreloadRange(verseNum: number, skipVerseNum: boolean) {
     const minVerse = Math.max(verseNum - PreloadVerseRange, 1);
     const maxVerse = verseNum + PreloadVerseRange;
@@ -351,45 +345,6 @@
     });
     return verseNumbers;
   }
-=======
-  private _saveDefaultProject = async () => {
-    this._logDatabaseTime('_saveDefaultProject()');
-    try {
-      const defaultProject = {
-        id: DefaultProjectName,
-        bookStats: Array.from(this.linksByBookMap)
-          .map(([key, value]) =>
-            ({
-              bookNum: key,
-              linkCtr: value
-            } as BookStats))
-      } as Project;
-
-      // @ts-ignore
-      await window.databaseApi.save(DefaultProjectName, ProjectTableName, defaultProject);
-      return defaultProject;
-    } finally {
-      this._logDatabaseTimeEnd('_saveDefaultProject()');
-    }
-  };
-
-  private _loadDefaultProject = async () => {
-    this._logDatabaseTime('_loadDefaultProject()');
-    try {
-      // @ts-ignore
-      const defaultProject = await window.databaseApi.findOneById(DefaultProjectName, ProjectTableName, DefaultProjectName) ?? await this._saveDefaultProject();
-
-      this.linksByBookMap.clear();
-      ((defaultProject.bookStats ?? []) as BookStats[])
-        .forEach(bookStats =>
-          this.linksByBookMap.set(bookStats.bookNum, bookStats.linkCtr));
-
-      return defaultProject;
-    } finally {
-      this._logDatabaseTimeEnd('_loadDefaultProject()');
-    }
-  };
->>>>>>> 3d33593f
 
   private _isDatabaseBusy = () => this.databaseBusyCtr > 0;
 
