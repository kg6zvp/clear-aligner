--- conflicted
+++ resolved
@@ -12,16 +12,13 @@
 const DatabaseCacheTTLMs = 600_000;
 const DatabaseCacheMaxSize = 1_000;
 const DatabaseStatusRefreshTimeInMs = 500;
-<<<<<<< HEAD
 export const EmptyWordId = '00000000000';
 export const DefaultProjectName = 'default';
 const LinkTableName = 'links';
-=======
 const EmptyWordId = '00000000000';
 export const DefaultProjectName = 'default';
 export const LinkTableName = 'links';
 const ProjectTableName = 'project';
->>>>>>> 10f7794d
 const LogDatabaseHooks = true;
 const PreloadVerseRange = 3;
 
