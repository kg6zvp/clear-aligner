/**
 * This file contains the ProjectTable Class and supporting functions.
 */
import { VirtualTable } from '../databaseManagement';
import { Corpus, CorpusContainer, Word } from '../../structs';
import { DefaultProjectId, EmptyWordId, LinksTable } from '../links/tableManager';
import BCVWP from '../../features/bcvwp/BCVWPSupport';
import _ from 'lodash';
import { DatabaseApi } from '../../hooks/useDatabase';
import { ProjectEntity, ProjectLocation, ProjectState } from '../../common/data/project/project';
import { DateTime } from 'luxon';
import { AlignmentSide } from '../../common/data/project/corpus';

const dbApi: DatabaseApi = (window as any).databaseApi! as DatabaseApi;

export interface Project {
  id: string;
  name: string;
  abbreviation: string;
  languageCode: string;
  textDirection: string;
  fileName: string;
  linksTable?: LinksTable;
  sourceCorpora?: CorpusContainer;
  targetCorpora?: CorpusContainer;
  lastSyncTime?: number;
  updatedAt?: number;
  location: ProjectLocation;
  state?: ProjectState;
}

export interface ProjectDto {
  id?: string;
  name?: string;
  corpora: Corpus[];
}

const DatabaseInsertChunkSize = 2_000;

export class ProjectTable extends VirtualTable {
  private projects: Map<string, Project>;

  constructor() {
    super();
    this.projects = new Map();
  }

  save = async (project: Project, updateWordsOrParts: boolean, suppressOnUpdate?: boolean): Promise<Project | undefined> => {
    try {
      if (this.isDatabaseBusy()) return;
      this.incrDatabaseBusyCtr();
      // @ts-ignore
      const createdProject = await window.databaseApi.createSourceFromProject(ProjectTable.convertToDto(project));
      await this.sync(project);
      updateWordsOrParts && await this.insertWordsOrParts(project);
      createdProject && this.projects.set(createdProject.id, createdProject);
      this.decrDatabaseBusyCtr();
      return createdProject ? ProjectTable.convertDataSourceToProject(createdProject) : undefined;
    } catch (e) {
      console.error('Error creating project: ', e);
      return undefined;
    } finally {
      await this._onUpdate(suppressOnUpdate);
    }
  };

  remove = async (projectId: string, suppressOnUpdate = false) => {
    try {
      if (this.isDatabaseBusy()) return;
      this.incrDatabaseBusyCtr();
      // @ts-ignore Remove the local project database.
      await window.databaseApi.removeSource(projectId);
      // @ts-ignore Remove the project from the user database.
      await window.databaseApi.projectRemove(projectId);
      this.projects.delete(projectId);
      this.decrDatabaseBusyCtr();
    } catch (e) {
      console.error('Error deleting project: ', e);
      this.decrDatabaseBusyCtr();
    } finally {
      await this._onUpdate(suppressOnUpdate);
    }
  };

  updateLastUpdated = async (project: Project, lastUpdated?: number, suppressOnUpdate = false): Promise<Project | undefined> => {
    project.updatedAt = lastUpdated ?? DateTime.now().toMillis();
    return this.update(project, false, suppressOnUpdate);
  };

  update = async (project: Project, updateWordsOrParts: boolean, suppressOnUpdate = false): Promise<Project | undefined> => {
    try {
      if (this.isDatabaseBusy()) return;
      this.incrDatabaseBusyCtr();

      // @ts-ignore
      const updatedProject = await window.databaseApi.updateSourceFromProject(ProjectTable.convertToDto(project));
      await this.sync(project).catch(console.error);
      updateWordsOrParts && await this.insertWordsOrParts(project).catch(console.error);
      this.projects.set(project.id, project);
      this.decrDatabaseBusyCtr();
      return updatedProject ? ProjectTable.convertDataSourceToProject(updatedProject) : undefined;
    } catch (e) {
      console.error('Error updating project: ', e);
    } finally {
      this._onUpdate(suppressOnUpdate).catch(console.error);
    }
  };

  sync = async (project: Project): Promise<boolean> => {
    try {
      this.incrDatabaseBusyCtr();
      const projectEntity: ProjectEntity = {
        id: project.id,
        name: project.name,
        location: project.location ?? ProjectLocation.LOCAL,
        serverState: project.state ?? ProjectState.DRAFT,
        lastSyncTime: project.lastSyncTime,
        updatedAt: project.updatedAt
      };
      // @ts-ignore
      await window.databaseApi.projectSave(projectEntity);
      this.decrDatabaseBusyCtr();
      return true;
    } catch (e) {
      console.error('Error syncing project: ', e);
      return false;
    }
  };

  insertWordsOrParts = async (project: Project) => {
    try {
      this.incrDatabaseBusyCtr();
      const wordsOrParts = [...(project.sourceCorpora?.corpora ?? []), ...(project.targetCorpora?.corpora ?? [])]
        .flatMap(corpus => (corpus.words ?? [])
          .filter((word) => !((word.text ?? '').match(/^\p{P}$/gu)))
          .map((w: Word) => ProjectTable.convertWordToDto(w, corpus)));

<<<<<<< HEAD
=======
    let progressCtr = 0;
    let progressMax = wordsOrParts.length;
    this.setDatabaseBusyInfo({
      userText: `Loading ${wordsOrParts.length.toLocaleString()} tokens...`,
      progressCtr,
      progressMax
    });
    for (const chunk of _.chunk(wordsOrParts, 10000)) {
>>>>>>> c2d7047c
      // @ts-ignore
      await window.databaseApi.removeTargetWordsOrParts(project.id).catch(console.error);

<<<<<<< HEAD
      let progressCtr = 0;
      let progressMax = wordsOrParts.length;
      this.setDatabaseBusyInfo({
        userText: `Loading ${wordsOrParts.length.toLocaleString()} words and parts...`,
        progressCtr,
        progressMax
      });
      for (const chunk of _.chunk(wordsOrParts, DatabaseInsertChunkSize)) {
        // @ts-ignore
        await window.databaseApi.insert({
          projectId: project.id,
          table: 'words_or_parts',
          itemOrItems: chunk,
          chunkSize: DatabaseInsertChunkSize
        }).catch(console.error);
        progressCtr += chunk.length;
        this.setDatabaseBusyProgress(progressCtr, progressMax);

        const fromWordTitle = ProjectTable.createWordsOrPartsTitle(chunk[0]);
        const toWordTitle = ProjectTable.createWordsOrPartsTitle(chunk[chunk.length - 1]);
        this.setDatabaseBusyText(chunk.length === progressMax
          ? `Loading ${fromWordTitle} to ${toWordTitle} (${progressCtr.toLocaleString()} words and parts)...`
          : `Loading ${fromWordTitle} to ${toWordTitle} (${progressCtr.toLocaleString()} of ${progressMax.toLocaleString()} words and parts)...`);
      }
      this.setDatabaseBusyText('Finishing project creation...');
      this.decrDatabaseBusyCtr();
    } catch (e) {
      console.error("Failed to insert tokens: ", e);
=======
      const fromWordTitle = ProjectTable.createWordsOrPartsTitle(chunk[0]);
      const toWordTitle = ProjectTable.createWordsOrPartsTitle(chunk[chunk.length - 1]);
      this.setDatabaseBusyText(chunk.length === progressMax
        ? `Loading ${fromWordTitle} to ${toWordTitle} (${progressCtr.toLocaleString()} tokens)...`
        : `Loading ${fromWordTitle} to ${toWordTitle} (${progressCtr.toLocaleString()} of ${progressMax.toLocaleString()} tokens)...`);
>>>>>>> c2d7047c
    }
  };

  static createWordsOrPartsTitle = (word: { id: string }) => {
    const bcvwp = BCVWP.parseFromString((word.id ?? '').split(':')[1] ?? EmptyWordId);
    return `${bcvwp?.getBookInfo()?.ParaText ?? '???'} ${bcvwp.chapter ?? 1}:${bcvwp.verse ?? 1}`;
  };

  getDataSourcesAsProjects = async (): Promise<Project[] | undefined> => {
    try {
      const projects = await dbApi.getDataSources();
      while (!projects) {
        await new Promise(resolve => setTimeout(resolve, 1000));
      }
      return (projects || [])
        .filter(project => project?.corpora?.length)
        .map(ProjectTable.convertDataSourceToProject);
    } catch (ex) {
      console.error('Unable to convert data source to project: ', ex);
      return;
    }
  };

  getProjectTableData = async (): Promise<ProjectEntity[]> => {
    try {
      return (await dbApi.getProjects()) ?? [];
    } catch (ex) {
      console.error('Unable to convert data source to project: ', ex);
      return [];
    }
  };

  getProjects = async (requery = false): Promise<Map<string, Project> | undefined> => {
    if (requery) {
      const dataSources = await this.getDataSourcesAsProjects();
      if (dataSources) {
        const projectEntities = await this.getProjectTableData();
        this.projects = new Map<string, Project>(dataSources.filter(p => p?.targetCorpora?.corpora?.length).map(p => {
          const entity = projectEntities.find(e => e.id === p.id);
          return [p.id, {
            ...p,
            ...(entity ?? {}),
            name: p.id === DefaultProjectId ? p.name : entity?.name ?? p.name
          }]
        }));
      }
    }
    return this.projects;
  };

  hasBcvInSource = async (sourceName: string, bcvId: string) => {
    // @ts-ignore
    return await window.databaseApi.hasBcvInSource(sourceName, bcvId.trim()).catch(console.error);
  };

  static convertDataSourceToProject = (dataSource: { id: string, corpora: Corpus[] }) => {
    const corpora = dataSource?.corpora || [];
    const sourceCorpora = corpora.filter((c: Corpus) => c.side === AlignmentSide.SOURCE);
    const targetCorpora = corpora.filter((c: Corpus) => c.side === AlignmentSide.TARGET);
    const targetCorpus = targetCorpora[0];

    return {
      id: dataSource.id,
      name: targetCorpus?.fullName,
      abbreviation: targetCorpus?.name,
      languageCode: targetCorpus?.language.code,
      textDirection: targetCorpus?.language.textDirection,
      fileName: targetCorpus?.fileName ?? '',
      sourceCorpora: CorpusContainer.fromIdAndCorpora(AlignmentSide.SOURCE, sourceCorpora),
      targetCorpora: CorpusContainer.fromIdAndCorpora(AlignmentSide.TARGET, targetCorpora)
    } as Project;
  };

  static convertWordToDto = (word: Word, corpus: Corpus) => {
    const bcv = BCVWP.parseFromString(word.id);
    return ({
      id: `${word.side}:${BCVWP.sanitize(word.id)}`,
      corpus_id: corpus.id,
      text: word.text,
      after: word.after,
      gloss: word.gloss,
      position_book: bcv.book,
      position_chapter: bcv.chapter,
      position_verse: bcv.verse,
      position_word: bcv.word,
      position_part: bcv.part,
      normalized_text: word.normalizedText,
      source_verse_bcvid: word.sourceVerse,
      language_id: corpus.language.code,
      side: word.side
    });
  };

  static convertToDto = (project: Project): ProjectDto => ({
    id: project.id,
    name: project.name,
    corpora: [...(project.sourceCorpora?.corpora || []), ...(project.targetCorpora?.corpora || [])]
  });
}<|MERGE_RESOLUTION|>--- conflicted
+++ resolved
@@ -135,25 +135,13 @@
           .filter((word) => !((word.text ?? '').match(/^\p{P}$/gu)))
           .map((w: Word) => ProjectTable.convertWordToDto(w, corpus)));
 
-<<<<<<< HEAD
-=======
-    let progressCtr = 0;
-    let progressMax = wordsOrParts.length;
-    this.setDatabaseBusyInfo({
-      userText: `Loading ${wordsOrParts.length.toLocaleString()} tokens...`,
-      progressCtr,
-      progressMax
-    });
-    for (const chunk of _.chunk(wordsOrParts, 10000)) {
->>>>>>> c2d7047c
       // @ts-ignore
       await window.databaseApi.removeTargetWordsOrParts(project.id).catch(console.error);
 
-<<<<<<< HEAD
       let progressCtr = 0;
       let progressMax = wordsOrParts.length;
       this.setDatabaseBusyInfo({
-        userText: `Loading ${wordsOrParts.length.toLocaleString()} words and parts...`,
+        userText: `Loading ${wordsOrParts.length.toLocaleString()} tokens...`,
         progressCtr,
         progressMax
       });
@@ -178,13 +166,6 @@
       this.decrDatabaseBusyCtr();
     } catch (e) {
       console.error("Failed to insert tokens: ", e);
-=======
-      const fromWordTitle = ProjectTable.createWordsOrPartsTitle(chunk[0]);
-      const toWordTitle = ProjectTable.createWordsOrPartsTitle(chunk[chunk.length - 1]);
-      this.setDatabaseBusyText(chunk.length === progressMax
-        ? `Loading ${fromWordTitle} to ${toWordTitle} (${progressCtr.toLocaleString()} tokens)...`
-        : `Loading ${fromWordTitle} to ${toWordTitle} (${progressCtr.toLocaleString()} of ${progressMax.toLocaleString()} tokens)...`);
->>>>>>> c2d7047c
     }
   };
 
