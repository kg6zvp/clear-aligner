--- conflicted
+++ resolved
@@ -3,17 +3,6 @@
 import Workbench from 'workbench';
 
 import './styles/theme.css';
-<<<<<<< HEAD
-import { Provider } from 'react-redux';
-import { store } from 'app/store';
-
-function App() {
-  return (
-    <Provider store={store}>
-      <Workbench />
-    </Provider>
-  );
-=======
 import {AppBar, Drawer, IconButton, Toolbar, useMediaQuery} from "@mui/material";
 import MenuIcon from '@mui/icons-material/Menu';
 import Themed from 'features/themed';
@@ -123,7 +112,6 @@
       <Workbench corpora={selectedCorpora} currentPosition={currentPosition} />
     </Themed>
   </>;
->>>>>>> 9340c92a
 }
 
 export default App;