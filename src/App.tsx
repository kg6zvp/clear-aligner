--- conflicted
+++ resolved
@@ -54,9 +54,6 @@
   projects: Project[];
   setProjects: React.Dispatch<React.SetStateAction<Project[]>>;
   containers: Containers;
-<<<<<<< HEAD
-  setContainers: React.Dispatch<React.SetStateAction<Containers>>;
-=======
   network: NetworkState;
   userStatus: any;
   setUserStatus: Function;
@@ -64,7 +61,7 @@
   setIsSnackBarOpen: Function;
   snackBarMessage: string;
   setSnackBarMessage: Function;
->>>>>>> 0030a854
+  setContainers: React.Dispatch<React.SetStateAction<Containers>>;
 }
 
 export type THEME = 'night' | 'day';
