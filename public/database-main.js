const { DataSource, EntitySchema, In } = require('typeorm');
const { ipcMain } = require('electron');
const { ChannelPrefix } = require('./database-shared.js');
const path = require('path');
const fs = require('fs');
const { app, BrowserWindow } = require('electron');
const isDev = require('electron-is-dev');
const sanitize = require('sanitize-filename');

const DbWaitInMs = 1000;
const LinkTableName = 'links';
const LinksToSourceWordsName = 'links__source_words';
const LinksToTargetWordsName = 'links__target_words';

class Link {
  constructor() {
    this.id = undefined;
    this.sources_text = undefined;
    this.targets_text = undefined;
  }
}

class LinkToSourceWord {
  constructor() {
    this.link_id = undefined;
    this.word_id = undefined;
  }
}

class LinkToTargetWord {
  constructor() {
    this.link_id = undefined;
    this.word_id = undefined;
  }
}

class Project {
  constructor() {
    this.id = undefined;
    this.bookStats = [];
  }
}

class User {
  constructor() {
    this.id = undefined;
  }
}

class WordsOrParts {
  constructor() {
    this.id = undefined;
    this.corpusId = undefined;
    this.side = undefined;
    this.text = undefined;
    this.after = undefined;
    this.position = undefined;
  }
}

const linkSchema = new EntitySchema({
  name: LinkTableName, tableName: LinkTableName, target: Link, columns: {
    id: {
      primary: true, type: 'text', generated: false
    }, sources_text: {
      type: 'text'
    }, targets_text: {
      type: 'text'
    }
  }
});

const linksToSourceWordsSchema = new EntitySchema({
  name: LinksToSourceWordsName, tableName: LinksToSourceWordsName, target: LinkToSourceWord, columns: {
    link_id: {
      primary: true, type: 'text', generated: false
    }, word_id: {
      type: 'text'
    }
  }
});

const linksToTargetWordsSchema = new EntitySchema({
  name: LinksToTargetWordsName, tableName: LinksToTargetWordsName, target: LinkToTargetWord, columns: {
    link_id: {
      primary: true, type: 'text', generated: false
    }, word_id: {
      type: 'text'
    }
  }
});

const projectSchema = new EntitySchema({
  name: 'project', tableName: 'project', target: Project, columns: {
    id: {
      primary: true, type: 'text', generated: false
    }, bookStats: {
      type: 'simple-json'
    }
  }
});

const userSchema = new EntitySchema({
  name: 'user', tableName: 'user', target: User, columns: {
    id: {
      primary: true, type: 'text', generated: false
    }
  }
});

const wordsOrPartsSchema = new EntitySchema({
  name: 'user', tableName: 'user', target: User, columns: {
    id: {
      primary: true, type: 'text', generated: false
    }, corpusId: {
      type: 'text'
    }, side: {
      type: 'text'
    }, text: {
      type: 'text'
    }, after: {
      type: 'text'
    }, position: {
      type: 'integer'
    }
  }
});

class DataSourceStatus {
  constructor() {
    this.dataSource = undefined;
    this.isLoading = false;
    this.isLoaded = false;
  }
}

class DatabaseAccessMain {

  constructor() {
    this.isLoggingTime = true;
    this.dataSources = new Map();
  }

  logDatabaseTime = (label) => {
    if (this.isLoggingTime) {
      console.time(label);
    }
  };

  logDatabaseTimeLog = (label, ...args) => {
    if (this.isLoggingTime) {
      console.timeLog(label, ...args);
    }
  };

  logDatabaseTimeEnd = (label) => {
    if (this.isLoggingTime) {
      console.timeEnd(label);
    }
  };

  getDataSource = async (sourceName) => {
    const sourceStatus = this.dataSources.get(sourceName) ?? new DataSourceStatus();
    if (sourceStatus.isLoaded) {
      return sourceStatus.dataSource;
    }
    this.logDatabaseTime('getDataSource()');
    try {
      while (sourceStatus.isLoading) {
        await new Promise(resolve => setTimeout(resolve, DbWaitInMs));
      }
      if (sourceStatus.isLoaded) {
        return sourceStatus.dataSource;
      }

      sourceStatus.isLoading = true;
      this.dataSources.set(sourceName, sourceStatus);

      const fileName = `${sanitize(app.getName()).slice(0, 40)}-${sanitize(sourceName).slice(0, 200)}.sql`;
      let databaseFile;
      if (isDev) {
        databaseFile = fileName;
      } else {
        const databasePath = app.getPath('userData');
        fs.mkdirSync(databasePath, { recursive: true });
        databaseFile = path.join(databasePath, fileName);
      }
      if (!fs.existsSync(databaseFile)) {
        fs.copyFileSync('sql/clear-aligner-template.sql', databaseFile);
      }
      this.logDatabaseTimeLog('getDataSource()', sourceName, databaseFile);
      const newDataSource = new DataSource({
        type: 'better-sqlite3',
        database: databaseFile,
        synchronize: false,
        statementCacheSize: 1000,
        prepareDatabase: (db) => {
          db.pragma('journal_mode = WAL');
          db.pragma('synchronous = normal');
          db.pragma('cache_size = -8000000');
        },
        entities: [linkSchema, projectSchema, userSchema, wordsOrPartsSchema, linksToSourceWordsSchema, linksToTargetWordsSchema]
      });
      await newDataSource.initialize();

      sourceStatus.dataSource = newDataSource;
      sourceStatus.isLoaded = true;

      return sourceStatus.dataSource;
    } catch (ex) {
      console.error('getDataSource()', ex);
    } finally {
      sourceStatus.isLoading = false;
      this.logDatabaseTimeEnd('getDataSource()');
    }
  };

  createDataSource = async (sourceName) => {
    this.logDatabaseTime('createDataSource()');
    try {
      const result = !!(await this.getDataSource(sourceName));
      this.logDatabaseTimeLog('createDataSource()', sourceName, result);
      return result;
    } catch (ex) {
      console.error('createDataSource()', ex);
      return false;
    } finally {
      this.logDatabaseTimeEnd('createDataSource()');
    }
  };


  sanitizeWordId(wordId) {
    const wordId1 = wordId.trim();
    const wordId2 = !!wordId1.match(/^[onON]\d/) ? wordId1.substring(1) : wordId1;
    const wordId3 = wordId2.length < 11 ? `${wordId2}00000000000`.slice(0, 11) : wordId2;
    return wordId3.length === 11 ? wordId3 + '1' : wordId3;
  }


  createLinksToSource = (links) => {
    const result = [];
    links.forEach(link => {
      const linkId = link.id ?? '';
      return (link.sources ?? [])
        .filter(Boolean)
        .forEach(wordId => {
          const linkToSource = new LinkToSourceWord();
          linkToSource.link_id = linkId;
          linkToSource.word_id = 'sources:' + this.sanitizeWordId(wordId);
          result.push(linkToSource);
        });
    });
    return result;
  };
  createLinksToTarget = (links) => {
    const result = [];
    links.forEach(link => {
      const linkId = link.id ?? '';
      return (link.targets ?? [])
        .filter(Boolean)
        .forEach(wordId => {
          const linkToTarget = new LinkToTargetWord();
          linkToTarget.link_id = linkId;
          linkToTarget.word_id = 'targets:' + this.sanitizeWordId(wordId);
          result.push(linkToTarget);
        });
    });
    return result;
  };

  insert = async (sourceName, table, itemOrItems) => {
    this.logDatabaseTime('insert()');
    try {
      const dataSource = await this.getDataSource(sourceName);
      switch (table) {
        case LinkTableName:
          const links = Array.isArray(itemOrItems) ? itemOrItems : [itemOrItems];
          await dataSource.getRepository(LinkTableName)
            .insert(links.map(link => ({
              id: link.id
            })));
          await dataSource.getRepository(LinksToSourceWordsName)
            .insert(this.createLinksToSource(links));
          await dataSource.getRepository(LinksToTargetWordsName)
            .insert(this.createLinksToTarget(links));
          break;
        default:
          await dataSource.getRepository(table)
            .insert(itemOrItems);
          break;
      }
      this.logDatabaseTimeLog('insert()', sourceName, table, itemOrItems?.length ?? itemOrItems);
      return true;
    } catch (ex) {
      console.error('insert()', ex);
      return false;
    } finally {
      this.logDatabaseTimeEnd('insert()');
    }
  };

  deleteAll = async (sourceName, table) => {
    this.logDatabaseTime('deleteAll()');
    try {
      const dataSource = await this.getDataSource(sourceName);
      switch (table) {
        case LinkTableName:
          await dataSource.getRepository(LinksToSourceWordsName)
            .clear();
          await dataSource.getRepository(LinksToTargetWordsName)
            .clear();
          await dataSource.getRepository(LinkTableName)
            .clear();
          break;
        default:
          await dataSource.getRepository(table)
            .clear();
          break;
      }
      this.logDatabaseTimeLog('deleteAll()', sourceName, table);
      return true;
    } catch (ex) {
      console.error('deleteAll()', ex);
      return false;
    } finally {
      this.logDatabaseTimeEnd('deleteAll()');
    }
  };

  save = async (sourceName, table, itemOrItems) => {
    this.logDatabaseTime('save()');
    try {
      const dataSource = await this.getDataSource(sourceName);
      switch (table) {
        case LinkTableName:
          const links = Array.isArray(itemOrItems) ? itemOrItems : [itemOrItems];
          await dataSource.getRepository(LinkTableName)
            .save(links.map(link => ({
              id: link.id
            })));
          await dataSource.getRepository(LinksToSourceWordsName)
            .save(this.createLinksToSource(links));
          await dataSource.getRepository(LinksToTargetWordsName)
            .save(this.createLinksToTarget(links));
          break;
        default:
          await dataSource.getRepository(table)
            .save(itemOrItems);
          break;
      }
      this.logDatabaseTimeLog('save()', sourceName, table);
      return true;
    } catch (ex) {
      console.error('save()', ex);
      return false;
    } finally {
      this.logDatabaseTimeEnd('save()');
    }
  };

  existsById = async (sourceName, table, itemId) => {
    this.logDatabaseTime('existsById()');
    try {
      const result = await (await this.getDataSource(sourceName))
        .getRepository(table)
        .existsBy({ id: itemId });
      this.logDatabaseTimeLog('existsById()', sourceName, table, itemId, result);
      return result;
    } catch (ex) {
      console.error('existsById()', ex);
    } finally {
      this.logDatabaseTimeEnd('existsById()');
    }
  };

  createLinksFromRows = (linkRows) => {
    if (!linkRows || linkRows.length === 0) {
      return [];
    }
    const results = [];
    let currLink = {
      id: undefined, sources: [], targets: []
    };
    linkRows.forEach(linkRow => {
      if (currLink.id && currLink.id !== linkRow.link_id) {
        results.push(currLink);
        currLink = {
          id: undefined, sources: [], targets: []
        };
      }
      currLink.id = linkRow.link_id;
      // normal find* methods
      if (linkRow.type) {
        switch (linkRow.type) {
          case 'sources':
            currLink.sources = JSON.parse(linkRow.words);
            break;
          case 'targets':
            currLink.targets = JSON.parse(linkRow.words);
            break;
        }
        // findLinksByWordId,findLinksByBCV
      } else {
        currLink.sources = JSON.parse(linkRow.sources);
        currLink.targets = JSON.parse(linkRow.targets);
      }
    });
    if (currLink.id) {
      results.push(currLink);
    }
    return results;
  };

  findLinksById = async (dataSource, linkIdOrIds) => {
    if (!linkIdOrIds) {
      return [];
    }
    const linkIds = Array.isArray(linkIdOrIds) ? linkIdOrIds : [linkIdOrIds];
    if (linkIds.length < 1) {
      return [];
    }
    const entityManager = dataSource.manager;
    let rows;
    if (linkIds.length > 1) {
      rows = await entityManager.query(`select q.link_id, q.type, q.words
                                        from (select s.link_id,
                                                     'sources' as                                         type,
                                                     json_group_array(replace(s.word_id, 'sources:', '')) words
                                              from links__source_words s
                                              where s.link_id in (?)
                                              group by s.link_id
                                              union
                                              select t.link_id,
                                                     'targets' as                                         type,
                                                     json_group_array(replace(t.word_id, 'targets:', '')) words
                                              from links__target_words t
                                              where t.link_id in (?)
                                              group by t.link_id) q
                                        order by q.link_id;`, [linkIds]);
    } else {
      const workLinkId = linkIds[0];
      rows = await entityManager.query(`select s.link_id,
                                               'sources' as                                         type,
                                               json_group_array(replace(s.word_id, 'sources:', '')) words
                                        from links__source_words s
                                        where s.link_id = ?
                                        union
                                        select t.link_id,
                                               'targets' as                                         type,
                                               json_group_array(replace(t.word_id, 'targets:', '')) words
                                        from links__target_words t
                                        where t.link_id = ?;`, [workLinkId, workLinkId]);
    }
    return this.createLinksFromRows(rows);
  };

  findLinksBetweenIds = async (dataSource, fromLinkId, toLinkId) => {
    if (!fromLinkId || !toLinkId) {
      return [];
    }
    return this.createLinksFromRows((await dataSource.manager.query(`select q.link_id, q.type, q.words
                                                                     from (select s.link_id,
                                                                                  'sources' as                                         type,
                                                                                  json_group_array(replace(s.word_id, 'sources:', '')) words
                                                                           from links__source_words s
                                                                           where s.link_id >= ?
                                                                             and s.link_id <= ?
                                                                           group by s.link_id
                                                                           union
                                                                           select t.link_id,
                                                                                  'targets' as                                         type,
                                                                                  json_group_array(replace(t.word_id, 'targets:', '')) words
                                                                           from links__target_words t
                                                                           where t.link_id >= ?
                                                                             and t.link_id <= ?
                                                                           group by t.link_id) q
                                                                     order by q.link_id;`, [fromLinkId, toLinkId, fromLinkId, toLinkId])));
  };

  findLinksByWordId = async (sourceName, linkSide, wordId) => {
    if (!linkSide || !wordId) {
      return undefined;
    }
    this.logDatabaseTime('findLinksByWordId()');
    try {
      let firstTableName;
      let secondTableName;
      switch (linkSide) {
        case 'sources':
          firstTableName = 'source';
          secondTableName = 'target';
          break;
        case 'targets':
          firstTableName = 'target';
          secondTableName = 'source';
          break;
        default:
          return [];
      }
      const queryWordId = `${linkSide}:${wordId}`;
      const entityManager = (await this.getDataSource(sourceName)).manager;
      const results = this.createLinksFromRows((await entityManager.query(`select t1.link_id,
                                                                                  json_group_array(replace(t1.word_id, '${firstTableName}s:', ''))  as '${firstTableName}s',
                                                                                  json_group_array(replace(t2.word_id, '${secondTableName}s:', '')) as '${secondTableName}s'
                                                                           from 'links__${firstTableName}_words' t1
                                                                                    left join 'links__${secondTableName}_words' t2 on t1.link_id = t2.link_id
                                                                           where t1.word_id = ?;`, [queryWordId])));
      this.logDatabaseTimeLog('findLinksByWordId()', sourceName, linkSide, wordId, results?.length ?? 0);
      return results;
    } catch (ex) {
      console.error('findLinksByWordId()', ex);
    } finally {
      this.logDatabaseTimeEnd('findLinksByWordId()');
    }
  };

  findLinksByBCV = async (sourceName, linkSide, bookNum, chapterNum, verseNum) => {
    if (!linkSide || !bookNum || !chapterNum || !verseNum) {
      return [];
    }
    this.logDatabaseTime('findLinksByBCV()');
    try {
      let firstTableName;
      let secondTableName;
      switch (linkSide) {
        case 'sources':
          firstTableName = 'source';
          secondTableName = 'target';
          break;
        case 'targets':
          firstTableName = 'target';
          secondTableName = 'source';
          break;
        default:
          return [];
      }
      const entityManager = (await this.getDataSource(sourceName)).manager;
      const results = this.createLinksFromRows((await entityManager.query(`select t1.link_id,
                                                                                  json_group_array(replace(t1.word_id, '${firstTableName}s:', ''))  as '${firstTableName}s',
                                                                                  json_group_array(replace(t2.word_id, '${secondTableName}s:', '')) as '${secondTableName}s'
                                                                           from words_or_parts w
                                                                                    inner join 'links__${firstTableName}_words' t1 on w.id = t1.word_id
                                                                                    left join 'links__${secondTableName}_words' t2 on t1.link_id = t2.link_id
                                                                           where w.side = ?
                                                                             and w.position_book = ?
                                                                             and w.position_chapter = ?
                                                                             and w.position_verse = ?
                                                                           group by t1.link_id
                                                                           order by t1.link_id;`, [linkSide, bookNum, chapterNum, verseNum])));
      this.logDatabaseTimeLog('findLinksByBCV()', sourceName, linkSide, bookNum, chapterNum, verseNum, results?.length ?? results);
      return results;
    } catch (ex) {
      console.error('findLinksByBCV()', ex);
      return [];
    } finally {
      this.logDatabaseTimeEnd('findLinksByBCV()');
    }
  };

  findWordsByBCV = async (sourceName, linkSide, bookNum, chapterNum, verseNum) => {
    if (!linkSide || !bookNum || !chapterNum || !verseNum) {
      return [];
    }
    this.logDatabaseTime('findWordsByBCV()');
    try {
      const entityManager = (await this.getDataSource(sourceName)).manager;
      const results = (await entityManager.query(`select replace(w.id, '${linkSide}:', '') as id,
                                                         w.corpus_id                       as corpusId,
                                                         w.side                            as side,
                                                         w.text                            as text,
                                                         w.after                           as after,
                                                         w.position_part                   as position
                                                  from words_or_parts w
                                                  where w.side = ?
                                                    and w.position_book = ?
                                                    and w.position_chapter = ?
                                                    and w.position_verse = ?;`, [linkSide, bookNum, chapterNum, verseNum]));
      this.logDatabaseTimeLog('findWordsByBCV()', sourceName, linkSide, bookNum, chapterNum, verseNum, results?.length ?? results);
      return results;
    } catch (ex) {
      console.error('findWordsByBCV()', ex);
      return [];
    } finally {
      this.logDatabaseTimeEnd('findWordsByBCV()');
    }
  };

  getAllWordsByCorpus = async (sourceName, linkSide, corpusId, wordLimit, wordSkip) => {
    if (!linkSide || !wordLimit) {
      return [];
    }
    this.logDatabaseTime('getAllWordsByCorpus()');
    try {
      const entityManager = (await this.getDataSource(sourceName)).manager;
      const results = (await entityManager.query(`select replace(w.id, '${linkSide}:', '') as id,
                                                         w.corpus_id                       as corpusId,
                                                         w.side                            as side,
                                                         w.text                            as text,
                                                         w.after                           as after,
                                                         w.position_part                   as position
                                                  from words_or_parts w
                                                  where w.side = ?
                                                    and w.corpus_id = ?
                                                  order by w.id
                                                  limit ? offset ?;`, [linkSide, corpusId, wordLimit, wordSkip]));
      this.logDatabaseTimeLog('getAllWordsByCorpus()', sourceName, linkSide, corpusId, wordLimit, wordSkip, results?.length ?? results);
      return results;
    } catch (ex) {
      console.error('getAllWordsByCorpus()', ex);
      return [];
    } finally {
      this.logDatabaseTimeEnd('getAllWordsByCorpus()');
    }
  };

  getAllCorpora = async (sourceName) => {
    this.logDatabaseTime('getAllCorpora()');
    try {
      const entityManager = (await this.getDataSource(sourceName)).manager;
      const results = (await entityManager.query(`select c.id             as id,
                                                         c.name           as name,
                                                         c.full_name      as fullName,
                                                         c.side           as side,
                                                         l.code           as code,
                                                         l.text_direction as textDirection
                                                  from corpora c
                                                           inner join language l on c.language_id = l.code;`));
      this.logDatabaseTimeLog('getAllCorpora()', results?.length ?? results);
      return (results ?? [])
        .filter(Boolean)
        .map(result => ({
          id: result.id,
          name: result.name,
          fullName: result.fullName,
          side: result.side,
          langauge: {
            code: result.code,
            textDirection: result.textDirection
          }
        }));
    } catch (ex) {
      console.error('getAllCorpora()', ex);
      return [];
    } finally {
      this.logDatabaseTimeEnd('getAllCorpora()');
    }
  };

  getAllLinks = async (dataSource) =>
    this.createLinksFromRows((await dataSource.manager.query(`
        select s.link_id,
               'sources' as                                         type,
               json_group_array(replace(s.word_id, 'sources:', '')) words
        from links__source_words s
        group by s.link_id
        union
        select t.link_id,
               'targets' as                                         type,
               json_group_array(replace(t.word_id, 'targets:', '')) words
        from links__target_words t
        group by t.link_id;`)));

  updateLinkText = async (sourceName, linkIdOrIds) => {
    if (!linkIdOrIds) {
      return [];
    }
    const linkIds = Array.isArray(linkIdOrIds) ? linkIdOrIds : [linkIdOrIds];
    if (linkIds.length < 1) {
      return [];
    }
    this.logDatabaseTime('updateLinkText()');
    try {
      const entityManager = (await this.getDataSource(sourceName)).manager;
      await entityManager.query(`update links
                                 set sources_text = coalesce((select group_concat(words, ' ')
                                                              from (select group_concat(w.normalized_text, '') words
                                                                    from links l
                                                                             join links__source_words j on l.id = j.link_id
                                                                             join words_or_parts w on w.id = j.word_id
                                                                    where l.id = links.id
                                                                      and l.id in (?)
                                                                      and w.normalized_text is not null
                                                                    group by w.position_word
                                                                    order by w.id)), '');`, [linkIds]);
      await entityManager.query(`update links
                                 set targets_text = coalesce((select group_concat(words, ' ')
                                                              from (select group_concat(w.normalized_text, '') words
                                                                    from links l
                                                                             join links__target_words j on l.id = j.link_id
                                                                             join words_or_parts w on w.id = j.word_id
                                                                    where l.id = links.id
                                                                      and l.id in (?)
                                                                      and w.normalized_text is not null
                                                                    group by w.position_word
                                                                    order by w.id)), '');`, [linkIds]);
      this.logDatabaseTimeLog('updateLinkText()', sourceName, linkIdOrIds);
      return true;
    } catch (ex) {
      console.error('updateLinkText()', ex);
      return false;
    } finally {
      this.logDatabaseTimeEnd('updateLinkText()');
    }
  };

  updateAllLinkText = async (sourceName) => {
    this.logDatabaseTime('updateAllLinkText()');
    try {
      const entityManager = (await this.getDataSource(sourceName)).manager;
      await entityManager.query(`update links
                                 set sources_text = coalesce((select group_concat(words, ' ')
                                                              from (select group_concat(w.normalized_text, '') words
                                                                    from links l
                                                                             join links__source_words j on l.id = j.link_id
                                                                             join words_or_parts w on w.id = j.word_id
                                                                    where l.id = links.id
                                                                      and w.normalized_text is not null
                                                                    group by w.position_word
                                                                    order by w.id)), '');`);
      await entityManager.query(`update links
                                 set targets_text = coalesce((select group_concat(words, ' ')
                                                              from (select group_concat(w.normalized_text, '') words
                                                                    from links l
                                                                             join links__target_words j on l.id = j.link_id
                                                                             join words_or_parts w on w.id = j.word_id
                                                                    where l.id = links.id
                                                                      and w.normalized_text is not null
                                                                    group by w.position_word
                                                                    order by w.id)), '');`);
      this.logDatabaseTimeLog('updateAllLinkText()', sourceName);
      return true;
    } catch (ex) {
      console.error('updateAllLinkText()', ex);
      return false;
    } finally {
      this.logDatabaseTimeEnd('updateAllLinkText()');
    }
  };

  findByIds = async (sourceName, table, itemIds) => {
    this.logDatabaseTime('findByIds()');
    try {
      const dataSource = await this.getDataSource(sourceName);
      let result;
      switch (table) {
        case LinkTableName:
          result = await this.findLinksById(dataSource, itemIds);
          break;
        default:
          result = await dataSource
            .getRepository(table)
            .findBy({ id: In(itemIds) });
          break;
      }
      this.logDatabaseTimeLog('findByIds()', sourceName, table, itemIds, result);
      return result;
    } catch (ex) {
      console.error('findByIds()', ex);
    } finally {
      this.logDatabaseTimeEnd('findByIds()');
    }
  };

  getAll = async (sourceName, table) => {
    this.logDatabaseTime('getAll()');
    try {
      const dataSource = await this.getDataSource(sourceName);
      let result;
      switch (table) {
        case LinkTableName:
          result = await this.getAllLinks(dataSource);
          break;
        default:
          result = (await dataSource
            .getRepository(table)
            .createQueryBuilder()
            .getMany())
            .filter(Boolean);
          break;
      }
      this.logDatabaseTimeLog('getAll()', sourceName, table, result.length);
      return result;
    } catch (ex) {
      console.error('getAll()', ex);
    } finally {
      this.logDatabaseTimeEnd('getAll()');
    }
  };

  findOneById = async (sourceName, table, itemId) => {
    this.logDatabaseTime('findOneById()');
    try {
      const dataSource = await this.getDataSource(sourceName);
      let result;
      switch (table) {
        case LinkTableName:
          const links = await this.findLinksById(dataSource, [itemId]);
          result = links.length > 0 ? links[0] : [];
          break;
        default:
          result = await dataSource
            .getRepository(table)
            .findOneBy({ id: itemId });
          break;
      }
      this.logDatabaseTimeLog('findOneById()', sourceName, table, itemId, result);
      return result;
    } catch (ex) {
      console.error('findOneById()', ex);
    } finally {
      this.logDatabaseTimeEnd('findOneById()');
    }
  };

  deleteByIds = async (sourceName, table, itemIdOrIds) => {
    this.logDatabaseTime('deleteByIds()');
    try {
      const dataSource = await this.getDataSource(sourceName);
      switch (table) {
        case LinkTableName:
          await dataSource
            .getRepository(LinkTableName)
            .delete(itemIdOrIds);
          await dataSource
            .getRepository(LinksToSourceWordsName)
            .delete(itemIdOrIds);
          await dataSource
            .getRepository(LinksToTargetWordsName)
            .delete(itemIdOrIds);
          break;
        default:
          await dataSource
            .getRepository(table)
            .delete(itemIdOrIds);
          break;
      }
      this.logDatabaseTimeLog('deleteByIds()', sourceName, table, itemIdOrIds?.length ?? itemIdOrIds);
      return true;
    } catch (ex) {
      console.error('deleteByIds()', ex);
      return false;
    } finally {
      this.logDatabaseTimeEnd('deleteByIds()');
    }
  };

  findBetweenIds = async (sourceName, table, fromId, toId) => {
    this.logDatabaseTime('findBetweenIds()');
    try {
      const dataSource = await this.getDataSource(sourceName);
      let result = [];
      switch (table) {
        case LinkTableName:
          result = await this.findLinksBetweenIds(dataSource, fromId, toId);
          break;
        default:
          result = await dataSource
            .getRepository(table)
            .createQueryBuilder('item')
            .where('item.id >= :fromId and item.id <= :toId', { fromId, toId })
            .getMany();
          break;
      }
      this.logDatabaseTimeLog('findBetweenIds()', sourceName, table, fromId, toId, result?.length ?? result);
      return result;
    } catch (ex) {
      console.error('findBetweenIds()', ex);
    } finally {
      this.logDatabaseTimeEnd('findBetweenIds()');
    }
  };

  corporaGetPivotWords = async (sourceName, side, filter, sort) => {
    const em = (await this.getDataSource(sourceName)).manager;
    return await em.query(`select
                        normalized_text t,
                        language_id l,
                        count(1) c
      from words_or_parts w
        ${filter === 'aligned' ? `inner join links__${side === 'sources' ? 'source' : 'target'}_words j
                                    on w.id = j.word_id` : ''}
      where w.side = '${side}'
      group by t
        ${this._buildOrderBy(sort, { frequency: 'c', normalizedText: 't' })};`);
  };

  languageFindByIds = async (sourceName, languageIds) => {
    const em = (await this.getDataSource(sourceName)).manager;
    return await em.query(`SELECT code, text_direction textDirection, font_family fontFamily from language WHERE code in (${languageIds.map(id => `'${id}'`).join(',')});`);
  }


  languageGetAll = async (sourceName) => {
    const em = (await this.getDataSource(sourceName)).manager;
    return await em.query(`SELECT code, text_direction textDirection, font_family fontFamily from language;`);
  }

  corporaGetAlignedWordsByPivotWord = async (sourceName, side, normalizedText, sort) => {
    const em = (await this.getDataSource(sourceName)).manager;
    switch (side) {
      case 'sources':
        const sourceQueryTextWLang = `
            SELECT sw.normalized_text t, sw.language_id sl, l.sources_text st, tw.language_id tl, l.targets_text tt, count(1) c
            FROM words_or_parts sw
                     INNER JOIN links__source_words lsw
                                ON sw.id = lsw.word_id
                     INNER JOIN links l
                                ON l.id = lsw.link_id
                     INNER JOIN links__target_words ltw
                                ON l.id = ltw.link_id
                     INNER JOIN words_or_parts tw
                                ON tw.id = ltw.word_id
            WHERE sw.normalized_text = '${normalizedText}'
              AND sw.side = 'sources'
              AND l.targets_text <> ''
            GROUP BY l.targets_text
                ${this._buildOrderBy(sort, { frequency: 'c', sourceWordTexts: 'sources_text', targetWordTexts: 'targets_text' })};`;
        return await em.query(sourceQueryTextWLang);
      case 'targets':
        const targetQueryText = `
            SELECT tw.normalized_text t, sw.language_id sl, l.sources_text st, tw.language_id tl, l.targets_text tt, count(1) c
            FROM words_or_parts tw
                     INNER JOIN links__target_words ltw
                                ON tw.id = ltw.word_id
                     INNER JOIN links l
                                ON l.id = ltw.link_id
                     INNER JOIN links__source_words lsw
                                ON l.id = lsw.link_id
                     INNER JOIN words_or_parts sw
                                ON sw.id = lsw.word_id
            WHERE tw.normalized_text = '${normalizedText}'
              AND tw.side = 'targets'
              AND l.sources_text <> ''
            GROUP BY l.sources_text
              ${this._buildOrderBy(sort, { frequency: 'c', sourceWordTexts: 'st', targetWordTexts: 'tt' })};`;
        return await em.query(targetQueryText);
    }
  }

  corporaGetLinksByAlignedWord = async (sourceName, sourcesText, targetsText, sort) => {
    const em = (await this.getDataSource(sourceName)).manager;
    const linkIds = (await em.query(`
        SELECT id
            FROM links
            WHERE sources_text = '${sourcesText}'
            AND targets_text = '${targetsText}'
        ${this._buildOrderBy(sort)};`))
      .map((link) => link.id);
    const links = [];
    for (const linkId of linkIds) {
      links.push( ...(await this.findByIds(sourceName, 'links', linkId)) );
    }
    return links;
  }

  _buildOrderBy = (sort, fieldMap) => {
    if (!sort || !sort.field || !sort.sort) return '';
    return `order by ${fieldMap && fieldMap[sort.field] ? fieldMap[sort.field] : sort.field} ${sort.sort}`;
  }
}

const DatabaseAccessMainInstance = new DatabaseAccessMain();

module.exports = {
  setUpIpcMain() {
    try {
<<<<<<< HEAD
      ipcMain.handle(`${ChannelPrefix}:createDataSource`, async (event, ...args) => await DatabaseAccessMainInstance.createDataSource(...args));
      ipcMain.handle(`${ChannelPrefix}:insert`, async (event, ...args) => await DatabaseAccessMainInstance.insert(...args));
      ipcMain.handle(`${ChannelPrefix}:deleteAll`, async (event, ...args) => await DatabaseAccessMainInstance.deleteAll(...args));
      ipcMain.handle(`${ChannelPrefix}:save`, async (event, ...args) => await DatabaseAccessMainInstance.save(...args));
      ipcMain.handle(`${ChannelPrefix}:existsById`, async (event, ...args) => await DatabaseAccessMainInstance.existsById(...args));
      ipcMain.handle(`${ChannelPrefix}:findByIds`, async (event, ...args) => await DatabaseAccessMainInstance.findByIds(...args));
      ipcMain.handle(`${ChannelPrefix}:getAll`, async (event, ...args) => await DatabaseAccessMainInstance.getAll(...args));
      ipcMain.handle(`${ChannelPrefix}:findOneById`, async (event, ...args) => await DatabaseAccessMainInstance.findOneById(...args));
      ipcMain.handle(`${ChannelPrefix}:deleteByIds`, async (event, ...args) => await DatabaseAccessMainInstance.deleteByIds(...args));
      ipcMain.handle(`${ChannelPrefix}:findBetweenIds`, async (event, ...args) => await DatabaseAccessMainInstance.findBetweenIds(...args));
      ipcMain.handle(`${ChannelPrefix}:updateLinkText`, async (event, ...args) => await DatabaseAccessMainInstance.updateLinkText(...args));
      ipcMain.handle(`${ChannelPrefix}:updateAllLinkText`, async (event, ...args) => await DatabaseAccessMainInstance.updateAllLinkText(...args));
      ipcMain.handle(`${ChannelPrefix}:findLinksByWordId`, async (event, ...args) => await DatabaseAccessMainInstance.findLinksByWordId(...args));
      ipcMain.handle(`${ChannelPrefix}:findLinksByBCV`, async (event, ...args) => await DatabaseAccessMainInstance.findLinksByBCV(...args));
      ipcMain.handle(`${ChannelPrefix}:findWordsByBCV`, async (event, ...args) => await DatabaseAccessMainInstance.findWordsByBCV(...args));
      ipcMain.handle(`${ChannelPrefix}:getAllWordsByCorpus`, async (event, ...args) => await DatabaseAccessMainInstance.getAllWordsByCorpus(...args));
      ipcMain.handle(`${ChannelPrefix}:getAllCorpora`, async (event, ...args) => await DatabaseAccessMainInstance.getAllCorpora(...args));
=======
      ipcMain.handle(`${ChannelPrefix}:corporaGetPivotWords`,
        async (event, ...args) => {
          return await DatabaseAccessMainInstance.corporaGetPivotWords(...args);
        });
      ipcMain.handle(`${ChannelPrefix}:languageFindByIds`,
        async (event, ...args) => {
          return await DatabaseAccessMainInstance.languageFindByIds(...args);
        });
      ipcMain.handle(`${ChannelPrefix}:corporaGetAlignedWordsByPivotWord`,
        async (event, ...args) => {
          return await DatabaseAccessMainInstance.corporaGetAlignedWordsByPivotWord(...args);
        });
      ipcMain.handle(`${ChannelPrefix}:languageGetAll`,
        async (event, ...args) => {
          return await DatabaseAccessMainInstance.languageGetAll(...args);
        });
      ipcMain.handle(`${ChannelPrefix}:corporaGetLinksByAlignedWord`,
        async (event, ...args) => {
          return await DatabaseAccessMainInstance.corporaGetLinksByAlignedWord(...args);
        });
      ipcMain.handle(`${ChannelPrefix}:createDataSource`, async (event, ...args) => {
        return await DatabaseAccessMainInstance.createDataSource(...args);
      });
      ipcMain.handle(`${ChannelPrefix}:insert`, async (event, ...args) => {
        return await DatabaseAccessMainInstance.insert(...args);
      });
      ipcMain.handle(`${ChannelPrefix}:deleteAll`, async (event, ...args) => {
        return await DatabaseAccessMainInstance.deleteAll(...args);
      });
      ipcMain.handle(`${ChannelPrefix}:save`, async (event, ...args) => {
        return await DatabaseAccessMainInstance.save(...args);
      });
      ipcMain.handle(`${ChannelPrefix}:existsById`, async (event, ...args) => {
        return await DatabaseAccessMainInstance.existsById(...args);
      });
      ipcMain.handle(`${ChannelPrefix}:findByIds`, async (event, ...args) => {
        return await DatabaseAccessMainInstance.findByIds(...args);
      });
      ipcMain.handle(`${ChannelPrefix}:getAll`, async (event, ...args) => {
        return await DatabaseAccessMainInstance.getAll(...args);
      });
      ipcMain.handle(`${ChannelPrefix}:findOneById`, async (event, ...args) => {
        return await DatabaseAccessMainInstance.findOneById(...args);
      });
      ipcMain.handle(`${ChannelPrefix}:deleteByIds`, async (event, ...args) => {
        return await DatabaseAccessMainInstance.deleteByIds(...args);
      });
      ipcMain.handle(`${ChannelPrefix}:findBetweenIds`, async (event, ...args) => {
        return await DatabaseAccessMainInstance.findBetweenIds(...args);
      });
      ipcMain.handle(`${ChannelPrefix}:updateLinkText`, async (event, ...args) => {
        return await DatabaseAccessMainInstance.updateLinkText(...args);
      });
      ipcMain.handle(`${ChannelPrefix}:updateAllLinkText`, async (event, ...args) => {
        return await DatabaseAccessMainInstance.updateAllLinkText(...args);
      });
      ipcMain.handle(`${ChannelPrefix}:findLinksByWordId`, async (event, ...args) => {
        return await DatabaseAccessMainInstance.findLinksByWordId(...args);
      });
      ipcMain.handle(`${ChannelPrefix}:findLinksByBCV`, async (event, ...args) => {
        return await DatabaseAccessMainInstance.findLinksByBCV(...args);
      });
>>>>>>> 10f7794d
    } catch (ex) {
      console.error('ipcMain.handle()', ex);
    }
  }
};<|MERGE_RESOLUTION|>--- conflicted
+++ resolved
@@ -965,7 +965,6 @@
 module.exports = {
   setUpIpcMain() {
     try {
-<<<<<<< HEAD
       ipcMain.handle(`${ChannelPrefix}:createDataSource`, async (event, ...args) => await DatabaseAccessMainInstance.createDataSource(...args));
       ipcMain.handle(`${ChannelPrefix}:insert`, async (event, ...args) => await DatabaseAccessMainInstance.insert(...args));
       ipcMain.handle(`${ChannelPrefix}:deleteAll`, async (event, ...args) => await DatabaseAccessMainInstance.deleteAll(...args));
@@ -983,7 +982,6 @@
       ipcMain.handle(`${ChannelPrefix}:findWordsByBCV`, async (event, ...args) => await DatabaseAccessMainInstance.findWordsByBCV(...args));
       ipcMain.handle(`${ChannelPrefix}:getAllWordsByCorpus`, async (event, ...args) => await DatabaseAccessMainInstance.getAllWordsByCorpus(...args));
       ipcMain.handle(`${ChannelPrefix}:getAllCorpora`, async (event, ...args) => await DatabaseAccessMainInstance.getAllCorpora(...args));
-=======
       ipcMain.handle(`${ChannelPrefix}:corporaGetPivotWords`,
         async (event, ...args) => {
           return await DatabaseAccessMainInstance.corporaGetPivotWords(...args);
@@ -1046,7 +1044,6 @@
       ipcMain.handle(`${ChannelPrefix}:findLinksByBCV`, async (event, ...args) => {
         return await DatabaseAccessMainInstance.findLinksByBCV(...args);
       });
->>>>>>> 10f7794d
     } catch (ex) {
       console.error('ipcMain.handle()', ex);
     }
