--- conflicted
+++ resolved
@@ -896,16 +896,12 @@
     switch (side) {
       case 'sources':
         const sourceQueryTextWLang = `
-<<<<<<< HEAD
             SELECT sw.normalized_text t,
                    sw.language_id     sl,
                    l.sources_text     st,
                    tw.language_id     tl,
                    l.targets_text     tt,
                    count(1)           c
-=======
-            SELECT sw.normalized_text t, sw.language_id sl, l.sources_text st, tw.language_id tl, l.targets_text tt, count(DISTINCT l.id) c
->>>>>>> 9b52f7d0
             FROM words_or_parts sw
                      INNER JOIN links__source_words lsw
                                 ON sw.id = lsw.word_id
@@ -918,7 +914,6 @@
             WHERE sw.normalized_text = '${normalizedText}'
               AND sw.side = 'sources'
               AND l.targets_text <> ''
-<<<<<<< HEAD
             GROUP BY l.targets_text
                 ${this._buildOrderBy(sort, {
                     frequency: 'c', sourceWordTexts: 'sources_text', targetWordTexts: 'targets_text'
@@ -932,14 +927,6 @@
                    tw.language_id     tl,
                    l.targets_text     tt,
                    count(1)           c
-=======
-            GROUP BY l.sources_text, l.targets_text
-                ${this._buildOrderBy(sort, { frequency: 'c', sourceWordTexts: 'sources_text', targetWordTexts: 'targets_text' })};`;
-        return await em.query(sourceQueryTextWLang);
-      case 'targets':
-        const targetQueryText = `
-            SELECT tw.normalized_text t, sw.language_id sl, l.sources_text st, tw.language_id tl, l.targets_text tt, count(DISTINCT l.id) c
->>>>>>> 9b52f7d0
             FROM words_or_parts tw
                      INNER JOIN links__target_words ltw
                                 ON tw.id = ltw.word_id
@@ -952,13 +939,8 @@
             WHERE tw.normalized_text = '${normalizedText}'
               AND tw.side = 'targets'
               AND l.sources_text <> ''
-<<<<<<< HEAD
-            GROUP BY l.sources_text
+            GROUP BY l.sources_text, l.targets_text
                 ${this._buildOrderBy(sort, { frequency: 'c', sourceWordTexts: 'st', targetWordTexts: 'tt' })};`;
-=======
-            GROUP BY l.sources_text, l.targets_text
-              ${this._buildOrderBy(sort, { frequency: 'c', sourceWordTexts: 'st', targetWordTexts: 'tt' })};`;
->>>>>>> 9b52f7d0
         return await em.query(targetQueryText);
     }
   };
